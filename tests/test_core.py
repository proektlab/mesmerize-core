import os
import numpy as np
from caiman.utils.utils import load_dict_from_hdf5
from caiman.source_extraction.cnmf.cnmf import CNMF
from caiman.base.rois import extract_binary_masks_from_structural_channel
import numpy.testing
import pandas as pd
from mesmerize_core import (
    create_batch,
    load_batch,
    CaimanDataFrameExtensions,
    CaimanSeriesExtensions,
    set_parent_raw_data_path,
)
from mesmerize_core.batch_utils import (
    DATAFRAME_COLUMNS,
    COMPUTE_BACKEND_SUBPROCESS,
    COMPUTE_BACKEND_LOCAL,
    COMPUTE_BACKEND_ASYNC,
    get_full_raw_data_path,
)
from mesmerize_core.utils import IS_WINDOWS
from mesmerize_core.algorithms._utils import ensure_server
from uuid import uuid4
import pytest
import requests
from tqdm import tqdm
from .params import test_params
from uuid import UUID
from pathlib import Path
import shutil
from zipfile import ZipFile
from pprint import pprint
from mesmerize_core.caiman_extensions import cnmf
import time
import tifffile
from copy import deepcopy


# don't call "resolve" on these - want to make sure we can handle non-canonical paths correctly
testdata_dir = Path(os.path.dirname(os.path.abspath(__file__)), "test data")
tmp_dir = testdata_dir / "tmp"
vid_dir = testdata_dir / "videos"
seed_dir = testdata_dir / "seeds"
ground_truths_dir = testdata_dir / "ground_truths"
ground_truths_file = testdata_dir / "ground_truths.zip"

os.makedirs(tmp_dir, exist_ok=True)
os.makedirs(vid_dir, exist_ok=True)
os.makedirs(seed_dir, exist_ok=True)
os.makedirs(ground_truths_dir, exist_ok=True)


def _download_ground_truths():
    print(f"Downloading ground truths")
    url = f"https://zenodo.org/records/17059175/files/ground_truths.zip"

    # basically from https://stackoverflow.com/questions/37573483/progress-bar-while-download-file-over-http-with-requests/37573701
    response = requests.get(url, stream=True)
    total_size_in_bytes = int(response.headers.get("content-length", 0))
    block_size = 1024  # 1 Kibibyte
    progress_bar = tqdm(total=total_size_in_bytes, unit="iB", unit_scale=True)

    with open(ground_truths_file, "wb") as file:
        for data in response.iter_content(block_size):
            progress_bar.update(len(data))
            file.write(data)
    progress_bar.close()

    ZipFile(ground_truths_file).extractall(ground_truths_dir.parent)


if len(list(ground_truths_dir.iterdir())) == 0:
    _download_ground_truths()

elif "DOWNLOAD_GROUND_TRUTHS" in os.environ.keys():
    if os.environ["DOWNLOAD_GROUND_TRUTHS"] == "1":
        _download_ground_truths()


def get_tmp_filename():
    # add a $ (legal on both UNIX and Windows) to ensure we are escaping it correctly
    return os.path.join(tmp_dir, f"{uuid4()}$test.pickle")


def clear_tmp():
    if "MESMERIZE_KEEP_TEST_DATA" in os.environ.keys():
        if os.environ["MESMERIZE_KEEP_TEST_DATA"] == "1":
            return

    shutil.rmtree(tmp_dir)
    shutil.rmtree(vid_dir)


def get_datafile(fname: str):
    local_path = Path(os.path.join(vid_dir, f"{fname}.tif"))
    if local_path.is_file():
        return local_path
    else:
        return download_data(fname)


def download_data(fname: str):
    """
    Download the large network files from Zenodo
    """
    url = {
        "mcorr": "https://caiman.flatironinstitute.org/~neuro/caiman_downloadables/demoMovie.tif",
        "cnmf": None,
        "cnmfe": "https://caiman.flatironinstitute.org/~neuro/caiman_downloadables/data_endoscope.tif",
    }[fname]

    print(f"Downloading test data from: {url}")

    response = requests.get(url, stream=True)
    total_size_in_bytes = int(response.headers.get("content-length", 0))
    block_size = 1024  # 1 Kibibyte
    progress_bar = tqdm(total=total_size_in_bytes, unit="iB", unit_scale=True)
    path = os.path.join(vid_dir, f"{fname}.tif")

    with open(path, "wb") as file:
        for data in response.iter_content(block_size):
            progress_bar.update(len(data))
            file.write(data)

    progress_bar.close()

    if total_size_in_bytes != 0 and progress_bar.n != total_size_in_bytes:
        raise ConnectionError("Couldn't download test test")

    return Path(path)


def teardown_module():
    if IS_WINDOWS:  # because windows is stupid with permissions
        return
    clear_tmp()


def _create_tmp_batch() -> tuple[pd.DataFrame, str]:
    fname = get_tmp_filename()
    df = create_batch(fname)

    return df, fname


def make_test_seed(input_data: np.ndarray):
    """Function call used to create Ain for testing"""
    mean_proj = np.mean(input_data, axis=0)
    return extract_binary_masks_from_structural_channel(mean_proj, gSig=3)[0]


def test_create_batch():
    df, fname = _create_tmp_batch()

    for c in DATAFRAME_COLUMNS:
        assert c in df.columns

    # test that existing batch is not overwritten
    with pytest.raises(FileExistsError):
        create_batch(fname)


def test_mcorr():
    set_parent_raw_data_path(vid_dir)
    algo = "mcorr"
    df, batch_path = _create_tmp_batch()

    batch_path = Path(batch_path)
    batch_dir = batch_path.parent

    print(f"Testing mcorr")
    input_movie_path = get_datafile(algo)
    print(input_movie_path)
    df.caiman.add_item(
        algo=algo,
        item_name=f"test-{algo}",
        input_movie_path=input_movie_path,
        params=test_params[algo],
    )

    assert df.iloc[-1]["algo"] == algo
    assert df.iloc[-1]["item_name"] == f"test-{algo}"
    assert df.iloc[-1]["params"] == test_params[algo]
    assert df.iloc[-1]["outputs"] is None
    try:
        UUID(df.iloc[-1]["uuid"])
    except:
        pytest.fail("Something wrong with setting UUID for batch items")

    # test that batch path is propagated to pd.Series
    assert (
        df.attrs["batch_path"].resolve()
        == df.paths.get_batch_path()
        == df.iloc[-1].paths.get_batch_path()
        == df.iloc[-1].attrs["batch_path"].resolve()
    )

    # test that path resolve works for parent_raw_dir
    rel_input_movie_path = input_movie_path.relative_to(vid_dir)
    assert (
        df.paths.resolve(rel_input_movie_path)
        == df.iloc[-1].paths.resolve(rel_input_movie_path)
        == input_movie_path.resolve()
    )
    # test that path splitting works for parent_raw_dir
    vid_dir_canon = vid_dir.resolve()
    split = (vid_dir_canon, input_movie_path.resolve().relative_to(vid_dir_canon))
    assert (
        df.paths.split(input_movie_path)
        == df.iloc[-1].paths.split(input_movie_path)
        == split
    )
    # test that the input_movie_path in the DataFrame rows are relative
    assert Path(df.iloc[-1]["input_movie_path"]) == split[1]

    assert (
        get_full_raw_data_path(df.iloc[-1]["input_movie_path"])
        == vid_dir_canon.joinpath(f"{algo}.tif")
        == vid_dir_canon.joinpath(df.iloc[-1]["input_movie_path"])
        == df.paths.resolve(df.iloc[-1]["input_movie_path"])
    )

    process = df.iloc[-1].caiman.run()
    # process.wait()

    df = load_batch(batch_path)

    with pd.option_context("display.max_rows", None, "display.max_columns", None):
        print(df)

    pprint(df.iloc[-1]["outputs"], width=-1)
    print(df.iloc[-1]["outputs"]["traceback"])
    assert df.iloc[-1]["outputs"]["success"] is True
    assert df.iloc[-1]["outputs"]["traceback"] is None

    # test that path resolve works for batch_dir
    mcorr_memmap_path = batch_dir.joinpath(
        str(df.iloc[-1]["uuid"]),
        f'{df.iloc[-1]["uuid"]}-mcorr_els__d1_60_d2_80_d3_1_order_F_frames_2000.mmap',
    )
    rel_mcorr_memmap_path = mcorr_memmap_path.relative_to(batch_dir)
    mcorr_memmap_path_canon = mcorr_memmap_path.resolve()

    assert (
        df.paths.resolve(rel_mcorr_memmap_path)
        == df.iloc[-1].paths.resolve(rel_mcorr_memmap_path)
        == mcorr_memmap_path_canon
    )
    # test that path splitting works for batch_dir
    batch_dir_canon = batch_dir.resolve()
    split = (batch_dir_canon, mcorr_memmap_path_canon.relative_to(batch_dir_canon))
    assert (
        df.paths.split(mcorr_memmap_path)
        == df.iloc[-1].paths.split(mcorr_memmap_path)
        == split
    )

    assert (
        input_movie_path.resolve()
        == df.iloc[-1].caiman.get_input_movie_path()
        == df.paths.resolve(df.iloc[-1]["input_movie_path"])
    )

    # test to check mmap output path
    assert (
        batch_dir_canon.joinpath(df.iloc[-1]["outputs"]["mcorr-output-path"])
        == df.paths.resolve(df.iloc[-1]["outputs"]["mcorr-output-path"])
        == batch_dir_canon.joinpath(
            str(df.iloc[-1]["uuid"]),
            f'{df.iloc[-1]["uuid"]}-mcorr_els__d1_60_d2_80_d3_1_order_F_frames_2000.mmap',
        )
    )

    # test to check shifts output path
    assert (
        batch_dir_canon.joinpath(df.iloc[-1]["outputs"]["shifts"])
        == df.paths.resolve(df.iloc[-1]["outputs"]["shifts"])
        == batch_dir_canon.joinpath(
            str(df.iloc[-1]["uuid"]), f'{df.iloc[-1]["uuid"]}_shifts.npy'
        )
    )

    # test to check mean-projection output path
    assert (
        batch_dir_canon.joinpath(df.iloc[-1]["outputs"]["mean-projection-path"])
        == df.paths.resolve(df.iloc[-1]["outputs"]["mean-projection-path"])
        == batch_dir_canon.joinpath(
            str(df.iloc[-1]["uuid"]), f'{df.iloc[-1]["uuid"]}_mean_projection.npy'
        )
    )

    # test to check std-projection output path
    assert (
        batch_dir_canon.joinpath(df.iloc[-1]["outputs"]["std-projection-path"])
        == df.paths.resolve(df.iloc[-1]["outputs"]["std-projection-path"])
        == batch_dir_canon.joinpath(
            str(df.iloc[-1]["uuid"]), f'{df.iloc[-1]["uuid"]}_std_projection.npy'
        )
    )

    # test to check max-projection output path
    assert (
        batch_dir_canon.joinpath(df.iloc[-1]["outputs"]["max-projection-path"])
        == df.paths.resolve(df.iloc[-1]["outputs"]["max-projection-path"])
        == batch_dir_canon.joinpath(
            str(df.iloc[-1]["uuid"]), f'{df.iloc[-1]["uuid"]}_max_projection.npy'
        )
    )

    # test to check correlation image output path
    assert (
        batch_dir_canon.joinpath(df.iloc[-1]["outputs"]["corr-img-path"])
        == df.paths.resolve(df.iloc[-1]["outputs"]["corr-img-path"])
        == batch_dir_canon.joinpath(
            str(df.iloc[-1]["uuid"]), f'{df.iloc[-1]["uuid"]}_cn.npy'
        )
    )

    # test to check mcorr get_output_path()
    assert (
        df.iloc[-1].mcorr.get_output_path()
        == batch_dir_canon.joinpath(
            str(df.iloc[-1]["uuid"]),
            f'{df.iloc[-1]["uuid"]}-mcorr_els__d1_60_d2_80_d3_1_order_F_frames_2000.mmap',
        )
        == df.paths.resolve(df.iloc[-1]["outputs"]["mcorr-output-path"])
    )

    # test to check mcorr get_output()
    mcorr_output = df.iloc[-1].mcorr.get_output()
    mcorr_output_actual = numpy.load(
        ground_truths_dir.joinpath("mcorr", "mcorr_output.npy")
    )
    numpy.testing.assert_array_equal(mcorr_output, mcorr_output_actual)

    # test to check mcorr get_shifts()
    mcorr_shifts = df.iloc[-1].mcorr.get_shifts(
        pw_rigid=test_params[algo]["main"]["pw_rigid"]
    )
    mcorr_shifts_actual = numpy.load(
        ground_truths_dir.joinpath("mcorr", "mcorr_shifts.npy")
    )
    numpy.testing.assert_array_equal(mcorr_shifts, mcorr_shifts_actual)

    # test to check caiman get_input_movie_path()
    assert df.iloc[-1].caiman.get_input_movie_path() == get_full_raw_data_path(
        df.iloc[0]["input_movie_path"]
    )

    # test to check caiman get_correlation_img()
    mcorr_corr_img = df.iloc[-1].caiman.get_corr_image()
    mcorr_corr_img_actual = numpy.load(
        ground_truths_dir.joinpath("mcorr", "mcorr_correlation_img.npy")
    )
    numpy.testing.assert_allclose(
        mcorr_corr_img, mcorr_corr_img_actual, rtol=1e-2, atol=1e-10
    )

    # test to check caiman get_projection("mean")
    mcorr_mean = df.iloc[-1].caiman.get_projection("mean")
    mcorr_mean_actual = numpy.load(
        ground_truths_dir.joinpath("mcorr", "mcorr_mean.npy")
    )
    numpy.testing.assert_array_equal(mcorr_mean, mcorr_mean_actual)

    # test to check caiman get_projection("std")
    mcorr_std = df.iloc[-1].caiman.get_projection("std")
    mcorr_std_actual = numpy.load(ground_truths_dir.joinpath("mcorr", "mcorr_std.npy"))
    numpy.testing.assert_array_equal(mcorr_std, mcorr_std_actual)

    # test to check caiman get_projection("max")
    mcorr_max = df.iloc[-1].caiman.get_projection("max")
    mcorr_max_actual = numpy.load(ground_truths_dir.joinpath("mcorr", "mcorr_max.npy"))
    numpy.testing.assert_array_equal(mcorr_max, mcorr_max_actual)


def test_cnmf():
    set_parent_raw_data_path(vid_dir)
    algo = "mcorr"

    df, batch_path = _create_tmp_batch()

    batch_path = Path(batch_path)
    batch_dir = batch_path.parent
    batch_dir_canon = batch_dir.resolve()

    input_movie_path = get_datafile(algo)
    print(input_movie_path)

    df.caiman.add_item(
        algo=algo,
        item_name=f"test-{algo}",
        input_movie_path=input_movie_path,
        params=test_params[algo],
    )

    assert df.iloc[-1]["algo"] == algo
    assert df.iloc[-1]["item_name"] == f"test-{algo}"
    assert df.iloc[-1]["params"] == test_params[algo]
    assert df.iloc[-1]["outputs"] is None
    try:
        UUID(df.iloc[-1]["uuid"])
    except:
        pytest.fail("Something wrong with setting UUID for batch items")

    vid_dir_canon = vid_dir.resolve()
    assert vid_dir_canon.joinpath(
        df.iloc[-1]["input_movie_path"]
    ) == vid_dir_canon.joinpath(f"{algo}.tif")

    process = df.iloc[-1].caiman.run()
    # process.wait()

    df = load_batch(batch_path)

    with pd.option_context("display.max_rows", None, "display.max_columns", None):
        print(df)

    pprint(df.iloc[-1]["outputs"], width=-1)
    print(df.iloc[-1]["outputs"]["traceback"])
    assert df.iloc[-1]["outputs"]["success"] is True
    assert df.iloc[-1]["outputs"]["traceback"] is None

    assert (
        batch_dir_canon.joinpath(df.iloc[-1]["outputs"]["mcorr-output-path"])
        == df.paths.resolve(df.iloc[-1]["outputs"]["mcorr-output-path"])
        == batch_dir_canon.joinpath(
            str(df.iloc[-1]["uuid"]),
            f'{df.iloc[-1]["uuid"]}-mcorr_els__d1_60_d2_80_d3_1_order_F_frames_2000.mmap',
        )
    )

    algo = "cnmf"
    print("Testing cnmf")
    input_movie_path = df.iloc[-1].mcorr.get_output_path()
    df.caiman.add_item(
        algo=algo,
        item_name=f"test-{algo}",
        input_movie_path=input_movie_path,
        params=test_params[algo],
    )

    assert df.iloc[-1]["algo"] == algo
    assert df.iloc[-1]["item_name"] == f"test-{algo}"
    assert df.iloc[-1]["params"] == test_params[algo]
    assert df.iloc[-1]["outputs"] is None
    try:
        UUID(df.iloc[-1]["uuid"])
    except:
        pytest.fail("Something wrong with setting UUID for batch items")
    print("cnmf input_movie_path:", df.iloc[-1]["input_movie_path"])
    assert batch_dir_canon.joinpath(df.iloc[-1]["input_movie_path"]) == input_movie_path

    process = df.iloc[-1].caiman.run()
    # process.wait()

    df = load_batch(batch_path)

    with pd.option_context("display.max_rows", None, "display.max_columns", None):
        print(df)

    pprint(df.iloc[-1]["outputs"], width=-1)
    print(df.iloc[-1]["outputs"]["traceback"])

    # Confirm output path is as expected
    assert df.iloc[-1]["outputs"]["success"] is True
    assert df.iloc[-1]["outputs"]["traceback"] is None

    assert (
        input_movie_path
        == df.iloc[-1].caiman.get_input_movie_path()
        == df.paths.resolve(df.iloc[-1]["input_movie_path"])
    )

    assert (
        batch_dir_canon.joinpath(
            str(df.iloc[-1]["uuid"]), f'{df.iloc[-1]["uuid"]}.hdf5'
        )
        == df.paths.resolve(df.iloc[-1]["outputs"]["cnmf-hdf5-path"])
        == batch_dir_canon.joinpath(df.iloc[-1]["outputs"]["cnmf-hdf5-path"])
    )

    # test to check mmap output path
    assert (
        batch_dir_canon.joinpath(
            str(df.iloc[-1]["uuid"]),
            f'{df.iloc[-1]["uuid"]}_cnmf-memmap_d1_60_d2_80_d3_1_order_C_frames_2000.mmap',
        )
        == df.paths.resolve(df.iloc[-1]["outputs"]["cnmf-memmap-path"])
        == batch_dir_canon.joinpath(df.iloc[-1]["outputs"]["cnmf-memmap-path"])
    )

    # test to check mean-projection output path
    assert (
        batch_dir_canon.joinpath(df.iloc[-1]["outputs"]["mean-projection-path"])
        == df.paths.resolve(df.iloc[-1]["outputs"]["mean-projection-path"])
        == batch_dir_canon.joinpath(
            str(df.iloc[-1]["uuid"]), f'{df.iloc[-1]["uuid"]}_mean_projection.npy'
        )
    )

    # test to check std-projection output path
    assert (
        batch_dir_canon.joinpath(df.iloc[-1]["outputs"]["std-projection-path"])
        == df.paths.resolve(df.iloc[-1]["outputs"]["std-projection-path"])
        == batch_dir_canon.joinpath(
            str(df.iloc[-1]["uuid"]), f'{df.iloc[-1]["uuid"]}_std_projection.npy'
        )
    )

    # test to check max-projection output path
    assert (
        batch_dir_canon.joinpath(df.iloc[-1]["outputs"]["max-projection-path"])
        == df.paths.resolve(df.iloc[-1]["outputs"]["max-projection-path"])
        == batch_dir_canon.joinpath(
            str(df.iloc[-1]["uuid"]), f'{df.iloc[-1]["uuid"]}_max_projection.npy'
        )
    )

    # test to check correlation image output path
    assert (
        batch_dir_canon.joinpath(df.iloc[-1]["outputs"]["corr-img-path"])
        == df.paths.resolve(df.iloc[-1]["outputs"]["corr-img-path"])
        == batch_dir_canon.joinpath(
            str(df.iloc[-1]["uuid"]), f'{df.iloc[-1]["uuid"]}_cn.npy'
        )
    )

    print("testing cnmf.get_cnmf_memmap()")
    # test to check cnmf get_cnmf_memmap()
    cnmf_mmap_output = df.iloc[-1].cnmf.get_cnmf_memmap()
    cnmf_mmap_output_actual = numpy.load(
        ground_truths_dir.joinpath("cnmf", "cnmf_output_mmap.npy")
    )
    numpy.testing.assert_array_equal(cnmf_mmap_output, cnmf_mmap_output_actual)

    print("testing caiman.get_input_movie() for cnmf")
    cnmf_input_mmap = df.iloc[-1].caiman.get_input_movie()
    cnmf_input_mmap_actual = numpy.load(
        ground_truths_dir.joinpath("cnmf", "cnmf_input_mmap.npy")
    )
    numpy.testing.assert_array_equal(cnmf_input_mmap, cnmf_input_mmap_actual)
    # cnmf input memmap from mcorr output should also equal mcorr output
    mcorr_output = df.iloc[-2].mcorr.get_output()
    numpy.testing.assert_array_equal(cnmf_input_mmap, mcorr_output)

    # test to check cnmf get_output_path()
    assert (
        df.iloc[-1].cnmf.get_output_path()
        == batch_dir_canon.joinpath(df.iloc[-1]["outputs"]["cnmf-hdf5-path"])
        == df.paths.resolve(df.iloc[-1]["outputs"]["cnmf-hdf5-path"])
        == batch_dir_canon.joinpath(
            str(df.iloc[-1]["uuid"]), f'{df.iloc[-1]["uuid"]}.hdf5'
        )
    )

    # test to check cnmf get_output()
    assert isinstance(df.iloc[-1].cnmf.get_output(), CNMF)
    # this doesn't work because some keys in the hdf5 file are
    # not always identical, like the path to the mmap file
    # assert sha1(open(df.iloc[1].cnmf.get_output_path(), "rb").read()).hexdigest() == sha1(open(ground_truths_dir.joinpath('cnmf', 'cnmf_output.hdf5'), "rb").read()).hexdigest()

    # test to check cnmf get_masks()
    cnmf_spatial_masks = df.iloc[-1].cnmf.get_masks("good")
    cnmf_spatial_masks_actual = numpy.load(
        ground_truths_dir.joinpath("cnmf", "spatial_masks.npy")
    )
    numpy.testing.assert_array_equal(cnmf_spatial_masks, cnmf_spatial_masks_actual)

    # test to check get_contours()
    cnmf_spatial_contours_contours = df.iloc[-1].cnmf.get_contours("good")[0]
    cnmf_spatial_contours_coms = df.iloc[-1].cnmf.get_contours("good")[1]
    cnmf_spatial_contours_contours_actual = numpy.load(
        ground_truths_dir.joinpath("cnmf", "spatial_contours_contours.npy"),
        allow_pickle=True,
    )
    cnmf_spatial_contours_coms_actual = numpy.load(
        ground_truths_dir.joinpath("cnmf", "spatial_contours_coms.npy"),
        allow_pickle=True,
    )
    for contour, actual_contour in zip(
        cnmf_spatial_contours_contours, cnmf_spatial_contours_contours_actual
    ):
        numpy.testing.assert_allclose(contour, actual_contour, rtol=1e-2, atol=1e-10)
    for com, actual_com in zip(
        cnmf_spatial_contours_coms, cnmf_spatial_contours_coms_actual
    ):
        numpy.testing.assert_allclose(com, actual_com, rtol=1e-2, atol=1e-10)

    # test to check get_temporal()
    cnmf_temporal_components = df.iloc[-1].cnmf.get_temporal("good")
    cnmf_temporal_components_actual = numpy.load(
        ground_truths_dir.joinpath("cnmf", "temporal_components.npy")
    )
    numpy.testing.assert_allclose(
        cnmf_temporal_components, cnmf_temporal_components_actual, rtol=1e-2, atol=1e-10
    )

    # test to check get_rcm()
    cnmf_reconstructed_movie_AouterC = df.iloc[-1].cnmf.get_rcm("all")
    cnmf_reconstructed_movie_AouterC_actual = numpy.load(
        ground_truths_dir.joinpath("cnmf", "reconstructed_movie_new.npy")
    )
    numpy.testing.assert_allclose(
        cnmf_reconstructed_movie_AouterC.as_numpy(),
        cnmf_reconstructed_movie_AouterC_actual,
        rtol=1e-1,
        atol=1e-10,
    )

    # test that get_item is working properly for LazyArrays
    for i in np.random.randint(
        10, cnmf_reconstructed_movie_AouterC_actual.shape[0] - 11, size=10
    ):
        numpy.testing.assert_allclose(
            cnmf_reconstructed_movie_AouterC[i],
            cnmf_reconstructed_movie_AouterC_actual[i],
            rtol=1e-1,
            atol=1e-10,
        )
    for i in np.random.randint(
        10, cnmf_reconstructed_movie_AouterC_actual.shape[0] - 11, size=10
    ):
        numpy.testing.assert_allclose(
            cnmf_reconstructed_movie_AouterC[i - 5 : i + 5],
            cnmf_reconstructed_movie_AouterC_actual[i - 5 : i + 5],
            rtol=1e-1,
            atol=1e-10,
        )

    # test to check get_rcb()
    cnmf_reconstructed_background = df.iloc[-1].cnmf.get_rcb()
    cnmf_reconstructed_background_actual = numpy.load(
        ground_truths_dir.joinpath("cnmf", "reconstructed_background.npy")
    )
    numpy.testing.assert_allclose(
        cnmf_reconstructed_background.as_numpy(),
        cnmf_reconstructed_background_actual,
        rtol=1e-2,
        atol=1e-10,
    )

    # test to check get_residuals()
    cnmf_residuals = df.iloc[-1].cnmf.get_residuals()
    # I think something is wrong with the residuals groundtruth file
    # cnmf_residuals_actual = numpy.load(ground_truths_dir.joinpath("cnmf", "residuals.npy"))
    numpy.testing.assert_allclose(
        cnmf_residuals.as_numpy(),
        df.iloc[-1].caiman.get_input_movie()
        - cnmf_reconstructed_movie_AouterC_actual
        - cnmf_reconstructed_background_actual,
        rtol=1e2,
        atol=1e-5,
    )

    # test to check caiman get_input_movie_path(), should be output of previous mcorr
    assert (
        df.iloc[-1].caiman.get_input_movie_path()
        == df.paths.resolve(df.iloc[-1]["input_movie_path"])
        == batch_dir_canon.joinpath(df.iloc[-1]["input_movie_path"])
    )

    # test to check caiman get_correlation_img()
    cnmf_corr_img = df.iloc[-1].caiman.get_corr_image()
    cnmf_corr_img_actual = numpy.load(
        ground_truths_dir.joinpath("cnmf", "cnmf_correlation_img.npy")
    )
    numpy.testing.assert_allclose(
        cnmf_corr_img, cnmf_corr_img_actual, rtol=1e-5, atol=1e-5
    )

    # test to check caiman get_projection("mean")
    cnmf_mean = df.iloc[-1].caiman.get_projection("mean")
    cnmf_mean_actual = numpy.load(ground_truths_dir.joinpath("cnmf", "cnmf_mean.npy"))
    numpy.testing.assert_array_equal(cnmf_mean, cnmf_mean_actual)

    # test to check caiman get_projection("std")
    cnmf_std = df.iloc[-1].caiman.get_projection("std")
    cnmf_std_actual = numpy.load(ground_truths_dir.joinpath("cnmf", "cnmf_std.npy"))
    numpy.testing.assert_array_equal(cnmf_std, cnmf_std_actual)

    # test to check caiman get_projection("max")
    cnmf_max = df.iloc[-1].caiman.get_projection("std")
    cnmf_max_actual = numpy.load(ground_truths_dir.joinpath("cnmf", "cnmf_std.npy"))
    numpy.testing.assert_array_equal(cnmf_max, cnmf_max_actual)

    # test to check passing optional ixs components to various functions
    ixs_components = numpy.array([1, 3, 5, 2])

    # test to check ixs components for cnmf.get_masks()
    ixs_spatial_masks = df.iloc[-1].cnmf.get_masks(ixs_components)
    ixs_spatial_masks_actual = numpy.load(
        ground_truths_dir.joinpath("cnmf", "cnmf_ixs", "ixs_spatial_masks.npy"),
        allow_pickle=True,
    )
    numpy.testing.assert_array_equal(ixs_spatial_masks, ixs_spatial_masks_actual)

    # test to check ixs components for cnmf.get_contours()
    ixs_contours_contours = df.iloc[-1].cnmf.get_contours(ixs_components)[0]
    ixs_contours_contours_actual = numpy.load(
        ground_truths_dir.joinpath(
            "cnmf", "cnmf_ixs", "ixs_spatial_contours_contours.npy"
        ),
        allow_pickle=True,
    )
    ixs_contours_coms = df.iloc[-1].cnmf.get_contours(ixs_components)[1]
    ixs_contours_coms_actual = numpy.load(
        ground_truths_dir.joinpath("cnmf", "cnmf_ixs", "ixs_spatial_contours_coms.npy"),
        allow_pickle=True,
    )
    for contour, actual_contour in zip(
        ixs_contours_contours, ixs_contours_contours_actual
    ):
        numpy.testing.assert_allclose(contour, actual_contour, rtol=1e-2, atol=1e-10)
    for com, actual_com in zip(ixs_contours_coms, ixs_contours_coms_actual):
        numpy.testing.assert_allclose(com, actual_com, rtol=1e-2, atol=1e-10)

    # test to check ixs components for cnmf.get_temporal()
    ixs_temporal_components = df.iloc[-1].cnmf.get_temporal(ixs_components)
    ixs_temporal_components_actual = numpy.load(
        ground_truths_dir.joinpath("cnmf", "cnmf_ixs", "ixs_temporal_components.npy"),
        allow_pickle=True,
    )
    numpy.testing.assert_allclose(
        ixs_temporal_components, ixs_temporal_components_actual, rtol=1e-2, atol=1e-10
    )


def test_cnmfe():
    set_parent_raw_data_path(vid_dir)

    df, batch_path = _create_tmp_batch()

    batch_path = Path(batch_path)
    batch_dir = batch_path.parent
    batch_dir_canon = batch_dir.resolve()

    input_movie_path = get_datafile("cnmfe")
    print(input_movie_path)
    df.caiman.add_item(
        algo="mcorr",
        item_name=f"test-cnmfe-mcorr",
        input_movie_path=input_movie_path,
        params=test_params["mcorr"],
    )
    process = df.iloc[-1].caiman.run()
    # process.wait()

    df = load_batch(batch_path)

    # Test if running full cnmfe works
    print("testing cnmfe")
    algo = "cnmfe"
    param_name = "cnmfe_full"
    input_movie_path = df.iloc[0].mcorr.get_output_path()
    print(input_movie_path)

    df.caiman.add_item(
        algo=algo,
        item_name=f"test-{algo}",
        input_movie_path=input_movie_path,
        params=test_params[param_name],
    )

    assert df.iloc[-1]["algo"] == algo
    assert df.iloc[-1]["item_name"] == f"test-{algo}"
    assert df.iloc[-1]["params"] == test_params[param_name]
    assert df.iloc[-1]["outputs"] is None
    try:
        UUID(df.iloc[-1]["uuid"])
    except:
        pytest.fail("Something wrong with setting UUID for batch items")

    assert (
        batch_dir_canon.joinpath(df.iloc[-1]["input_movie_path"])
        == batch_dir_canon.joinpath(df.iloc[0].mcorr.get_output_path())
        == df.paths.resolve(df.iloc[-1]["input_movie_path"])
    )

    process = df.iloc[-1].caiman.run()
    # process.wait()

    df = load_batch(batch_path)

    with pd.option_context("display.max_rows", None, "display.max_columns", None):
        print(df)

    pprint(df.iloc[-1]["outputs"], width=-1)
    print(df.iloc[-1]["outputs"]["traceback"])

    # Confirm output path is as expected
    assert df.iloc[-1]["outputs"]["success"] is True
    assert df.iloc[-1]["outputs"]["traceback"] is None

    assert (
        input_movie_path
        == df.iloc[-1].caiman.get_input_movie_path()
        == df.paths.resolve(df.iloc[-1]["input_movie_path"])
    )

    assert batch_dir_canon.joinpath(
        str(df.iloc[-1]["uuid"]), f'{df.iloc[-1]["uuid"]}.hdf5'
    ) == df.paths.resolve(df.iloc[-1]["outputs"]["cnmf-hdf5-path"])

    # test to check mmap output path
    assert (
        batch_dir_canon.joinpath(
            str(df.iloc[-1]["uuid"]),
            f'{df.iloc[-1]["uuid"]}_cnmf-memmap_d1_128_d2_128_d3_1_order_C_frames_1000.mmap',
        )
        == df.paths.resolve(df.iloc[-1]["outputs"]["cnmf-memmap-path"])
        == batch_dir_canon.joinpath(df.iloc[-1]["outputs"]["cnmf-memmap-path"])
    )

    # test to check mean-projection output path
    assert (
        batch_dir_canon.joinpath(df.iloc[-1]["outputs"]["mean-projection-path"])
        == df.paths.resolve(df.iloc[-1]["outputs"]["mean-projection-path"])
        == batch_dir_canon.joinpath(
            str(df.iloc[-1]["uuid"]), f'{df.iloc[-1]["uuid"]}_mean_projection.npy'
        )
    )

    # test to check std-projection output path
    assert (
        batch_dir_canon.joinpath(df.iloc[-1]["outputs"]["std-projection-path"])
        == df.paths.resolve(df.iloc[-1]["outputs"]["std-projection-path"])
        == batch_dir_canon.joinpath(
            str(df.iloc[-1]["uuid"]), f'{df.iloc[-1]["uuid"]}_std_projection.npy'
        )
    )

    # test to check max-projection output path
    assert (
        batch_dir_canon.joinpath(df.iloc[-1]["outputs"]["max-projection-path"])
        == df.paths.resolve(df.iloc[-1]["outputs"]["max-projection-path"])
        == batch_dir_canon.joinpath(
            str(df.iloc[-1]["uuid"]), f'{df.iloc[-1]["uuid"]}_max_projection.npy'
        )
    )

    # extension tests - full

    # test to check cnmf get_cnmf_memmap()
    cnmfe_mmap_output = df.iloc[-1].cnmf.get_cnmf_memmap()
    cnmfe_mmap_output_actual = numpy.load(
        ground_truths_dir.joinpath("cnmfe_full", "cnmfe_full_output_mmap.npy")
    )
    numpy.testing.assert_array_equal(cnmfe_mmap_output, cnmfe_mmap_output_actual)

    # test to check input memmap paths
    cnmfe_input_mmap = df.iloc[-1].caiman.get_input_movie()
    cnmfe_input_mmap_actual = numpy.load(
        ground_truths_dir.joinpath("cnmfe_full", "cnmfe_full_input_mmap.npy")
    )
    numpy.testing.assert_array_equal(cnmfe_input_mmap, cnmfe_input_mmap_actual)
    # cnmf input memmap from mcorr output should also equal mcorr output
    mcorr_output = df.iloc[0].mcorr.get_output()
    numpy.testing.assert_array_equal(cnmfe_input_mmap, mcorr_output)

    # test to check cnmf get_output_path()
    assert (
        df.iloc[-1].cnmf.get_output_path()
        == batch_dir_canon.joinpath(df.iloc[-1]["outputs"]["cnmf-hdf5-path"])
        == df.iloc[-1].paths.resolve(df.iloc[-1]["outputs"]["cnmf-hdf5-path"])
    )

    # test to check cnmf get_output()
    assert isinstance(df.iloc[-1].cnmf.get_output(), CNMF)
    # this doesn't work because some keys in the hdf5 file are
    # not always identical, like the path to the mmap file
    # assert sha1(open(df.iloc[1].cnmf.get_output_path(), "rb").read()).hexdigest() == sha1(open(ground_truths_dir.joinpath('cnmf', 'cnmf_output.hdf5'), "rb").read()).hexdigest()

    # test to check cnmf get_masks()
    cnmfe_spatial_masks = df.iloc[-1].cnmf.get_masks("good")
    cnmfe_spatial_masks_actual = numpy.load(
        ground_truths_dir.joinpath("cnmfe_full", "cnmfe_spatial_masks.npy")
    )
    numpy.testing.assert_array_equal(cnmfe_spatial_masks, cnmfe_spatial_masks_actual)

    # test to check get_contours()
    cnmfe_spatial_contours_contours = df.iloc[-1].cnmf.get_contours("good")[0]
    cnmfe_spatial_contours_coms = df.iloc[-1].cnmf.get_contours("good")[1]
    cnmfe_spatial_contours_contours_actual = numpy.load(
        ground_truths_dir.joinpath("cnmfe_full", "cnmfe_spatial_contours_contours.npy"),
        allow_pickle=True,
    )
    cnmfe_spatial_contours_coms_actual = numpy.load(
        ground_truths_dir.joinpath("cnmfe_full", "cnmfe_spatial_contours_coms.npy"),
        allow_pickle=True,
    )
    for contour, actual_contour in zip(
        cnmfe_spatial_contours_contours, cnmfe_spatial_contours_contours_actual
    ):
        numpy.testing.assert_allclose(contour, actual_contour, rtol=1e-2, atol=1e-10)
    for com, actual_com in zip(
        cnmfe_spatial_contours_coms, cnmfe_spatial_contours_coms_actual
    ):
        numpy.testing.assert_allclose(com, actual_com, rtol=1e-2, atol=1e-10)

    # test to check get_temporal()
    cnmfe_temporal_components = df.iloc[-1].cnmf.get_temporal("good")
    cnmfe_temporal_components_actual = numpy.load(
        ground_truths_dir.joinpath("cnmfe_full", "cnmfe_temporal_components.npy")
    )
    numpy.testing.assert_allclose(
        cnmfe_temporal_components,
        cnmfe_temporal_components_actual,
        rtol=1e1,
        atol=1e-1,
    )

    # test to check get_rcm()
    cnmfe_reconstructed_movie_AouterC = df.iloc[-1].cnmf.get_rcm("all")
    cnmfe_reconstructed_movie_AouterC_actual = numpy.load(
        ground_truths_dir.joinpath("cnmfe_full", "cnmfe_reconstructed_movie_new.npy")
    )
    numpy.testing.assert_allclose(
        cnmfe_reconstructed_movie_AouterC.as_numpy(),
        cnmfe_reconstructed_movie_AouterC_actual,
        rtol=1e2,
        atol=1e-1,
    )

    # test to check get_rcb()
    cnmfe_reconstructed_background = df.iloc[-1].cnmf.get_rcb()
    cnmfe_reconstructed_background_actual = numpy.load(
        ground_truths_dir.joinpath("cnmfe_full", "cnmfe_reconstructed_background.npy")
    )
    numpy.testing.assert_allclose(
        cnmfe_reconstructed_background.as_numpy(),
        cnmfe_reconstructed_background_actual,
        rtol=1e-2,
        atol=1e-10,
    )

    # test to check get_residuals()
    cnmfe_residuals = df.iloc[-1].cnmf.get_residuals()
    # something wrong with residuals groundtruth file, maybe it was not created with proper Y - (A * C) - (b * f)
    # cnmfe_residuals_actual = numpy.load(ground_truths_dir.joinpath("cnmfe_full", "cnmfe_residuals.npy"))
    numpy.testing.assert_allclose(
        cnmfe_residuals.as_numpy(),
        df.iloc[-1].caiman.get_input_movie()
        - cnmfe_reconstructed_movie_AouterC_actual
        - cnmfe_reconstructed_background_actual,
        rtol=1e2,
        atol=1e-1,
    )

    # test to check passing optional ixs components to various functions
    ixs_components = numpy.array([1, 4, 7, 3])

    # test to check ixs components for cnmf.get_masks()
    ixs_spatial_masks = df.iloc[-1].cnmf.get_masks(ixs_components)
    ixs_spatial_masks_actual = numpy.load(
        ground_truths_dir.joinpath("cnmfe_full", "cnmfe_ixs", "ixs_spatial_masks.npy"),
        allow_pickle=True,
    )
    numpy.testing.assert_array_equal(ixs_spatial_masks, ixs_spatial_masks_actual)

    # test to check ixs components for cnmf.get_contours()
    ixs_contours_contours = df.iloc[-1].cnmf.get_contours(ixs_components)[0]
    ixs_contours_contours_actual = numpy.load(
        ground_truths_dir.joinpath(
            "cnmfe_full", "cnmfe_ixs", "ixs_spatial_contours_contours.npy"
        ),
        allow_pickle=True,
    )
    ixs_contours_coms = df.iloc[-1].cnmf.get_contours(ixs_components)[1]
    ixs_contours_coms_actual = numpy.load(
        ground_truths_dir.joinpath(
            "cnmfe_full", "cnmfe_ixs", "ixs_spatial_contours_coms.npy"
        ),
        allow_pickle=True,
    )
    for contour, actual_contour in zip(
        ixs_contours_contours, ixs_contours_contours_actual
    ):
        numpy.testing.assert_allclose(contour, actual_contour, rtol=1e-2, atol=1e-10)
    for com, actual_com in zip(ixs_contours_coms, ixs_contours_coms_actual):
        numpy.testing.assert_allclose(com, actual_com, rtol=1e-2, atol=1e-10)

    # test to check ixs components for cnmf.get_temporal()
    ixs_temporal_components = df.iloc[-1].cnmf.get_temporal(ixs_components)
    ixs_temporal_components_actual = numpy.load(
        ground_truths_dir.joinpath(
            "cnmfe_full", "cnmfe_ixs", "ixs_temporal_components.npy"
        ),
        allow_pickle=True,
    )
    numpy.testing.assert_allclose(
        ixs_temporal_components, ixs_temporal_components_actual, rtol=1e1, atol=1e-5
    )


def test_remove_item():
    set_parent_raw_data_path(vid_dir)
    algo = "mcorr"
    df, batch_path = _create_tmp_batch()
    input_movie_path = get_datafile(algo)

    # make small version of movie for quick testing
    movie = tifffile.imread(input_movie_path)
    small_movie_path = input_movie_path.parent.joinpath("small_movie.tif")
    tifffile.imwrite(small_movie_path, movie[:1001])

    print(input_movie_path)
    df.caiman.add_item(
        algo="mcorr",
        item_name=f"test0",
        input_movie_path=small_movie_path,
        params=test_params["mcorr"],
    )

    df.caiman.add_item(
        algo="mcorr",
        item_name=f"test1",
        input_movie_path=small_movie_path,
        params=test_params["mcorr"],
    )

    df.caiman.add_item(
        algo="cnmf",
        item_name=f"test2",
        input_movie_path=small_movie_path,
        params=test_params["cnmf"],
    )

    diff_params = deepcopy(test_params["cnmf"])
    diff_params["main"]["gSig"] = (6, 6)
    diff_params["main"]["merge_thr"] = 0.85
    df.caiman.add_item(
        algo="cnmf",
        item_name=f"test3",
        input_movie_path=small_movie_path,
        params=diff_params,
    )

    for i, r in df.iterrows():
        proc = r.caiman.run()
        # proc.wait()

    df = load_batch(df.paths.get_batch_path())

    # make sure we can get mcorr movie output of 0th and 1st indices
    path0 = df.iloc[0].mcorr.get_output_path()
    path0_input = df.iloc[0].caiman.get_input_movie_path()
    assert path0.exists()
    df.iloc[0].mcorr.get_output()
    # index 1
    path1 = df.iloc[1].mcorr.get_output_path()
    path1_input = df.iloc[1].caiman.get_input_movie_path()
    assert path1.exists()
    df.iloc[1].mcorr.get_output()

    # make sure we can get cnmf output of 2nd and 3rd indices
    path2 = df.iloc[2].cnmf.get_output_path()
    assert path2.exists()
    df.iloc[2].cnmf.get_output()
    data2 = df.iloc[2].cnmf.get_temporal()
    path3 = df.iloc[3].cnmf.get_output_path()
    assert path3.exists()
    df.iloc[3].cnmf.get_output()
    data3 = df.iloc[3].cnmf.get_temporal()

    # remove index 1
    df.caiman.remove_item(index=1, remove_data=True)
    assert path1.exists() == False
    assert df.isin([f"test1"]).any().any() == False
    # input movie path should be unaffected
    assert path1_input.exists()

    # shouldn't affect data at other indices
    assert path0.exists()
    assert df.iloc[0]["item_name"] == f"test0"
    assert df.iloc[1]["item_name"] == f"test2"
    assert df.iloc[2]["item_name"] == f"test3"
    assert df.iloc[0].mcorr.get_output_path().exists()
    df.iloc[0].mcorr.get_output()
    assert df.iloc[1].cnmf.get_output_path().exists()
    df.iloc[1].cnmf.get_output()
    # check that the earlier data from index 2, now index 1, is equal
    np.testing.assert_array_equal(data2, df.iloc[1].cnmf.get_temporal())
    assert df.iloc[2].cnmf.get_output_path().exists()
    df.iloc[2].cnmf.get_output()
    # check that the earlier data from index 3, now index 2, is equal
    np.testing.assert_array_equal(data3, df.iloc[2].cnmf.get_temporal())
    np.testing.assert_raises(
        AssertionError,
        np.testing.assert_array_equal,
        data2,
        df.iloc[2].cnmf.get_temporal(),
    )


def test_cache():
    print("*** Testing cache ***")
    cnmf.cnmf_cache.clear_cache()

    set_parent_raw_data_path(vid_dir)
    algo = "mcorr"

    df, batch_path = _create_tmp_batch()

    batch_path = Path(batch_path)
    batch_dir = batch_path.parent
    batch_dir_canon = batch_dir.resolve()

    input_movie_path = get_datafile(algo)
    print(input_movie_path)

    df.caiman.add_item(
        algo=algo,
        item_name=f"test-{algo}",
        input_movie_path=input_movie_path,
        params=test_params[algo],
    )

    assert df.iloc[-1]["algo"] == algo
    assert df.iloc[-1]["item_name"] == f"test-{algo}"
    assert df.iloc[-1]["params"] == test_params[algo]
    assert df.iloc[-1]["outputs"] is None
    try:
        UUID(df.iloc[-1]["uuid"])
    except:
        pytest.fail("Something wrong with setting UUID for batch items")

    vid_dir_canon = vid_dir.resolve()
    assert vid_dir_canon.joinpath(
        df.iloc[-1]["input_movie_path"]
    ) == vid_dir_canon.joinpath(f"{algo}.tif")

    process = df.iloc[-1].caiman.run()
    # process.wait()

    df = load_batch(batch_path)

    with pd.option_context("display.max_rows", None, "display.max_columns", None):
        print(df)

    pprint(df.iloc[-1]["outputs"], width=-1)
    print(df.iloc[-1]["outputs"]["traceback"])
    assert df.iloc[-1]["outputs"]["success"] is True
    assert df.iloc[-1]["outputs"]["traceback"] is None

    assert (
        batch_dir_canon.joinpath(df.iloc[-1]["outputs"]["mcorr-output-path"])
        == df.paths.resolve(df.iloc[-1]["outputs"]["mcorr-output-path"])
        == batch_dir_canon.joinpath(
            str(df.iloc[-1]["uuid"]),
            f'{df.iloc[-1]["uuid"]}-mcorr_els__d1_60_d2_80_d3_1_order_F_frames_2000.mmap',
        )
    )

    algo = "cnmf"
    input_movie_path = df.iloc[-1].mcorr.get_output_path()
    df.caiman.add_item(
        algo=algo,
        item_name=f"test-{algo}",
        input_movie_path=input_movie_path,
        params=test_params[algo],
    )

    assert df.iloc[-1]["algo"] == algo
    assert df.iloc[-1]["item_name"] == f"test-{algo}"
    assert df.iloc[-1]["params"] == test_params[algo]
    assert df.iloc[-1]["outputs"] is None
    try:
        UUID(df.iloc[-1]["uuid"])
    except:
        pytest.fail("Something wrong with setting UUID for batch items")
    print("cnmf input_movie_path:", df.iloc[-1]["input_movie_path"])
    assert batch_dir_canon.joinpath(df.iloc[-1]["input_movie_path"]) == input_movie_path

    process = df.iloc[-1].caiman.run()
    # process.wait()

    df = load_batch(batch_path)

    with pd.option_context("display.max_rows", None, "display.max_columns", None):
        print(df)

    pprint(df.iloc[-1]["outputs"], width=-1)
    print(df.iloc[-1]["outputs"]["traceback"])

    # test that cache values are returned when calls are made to same function

    # testing that cache size limits work
    cnmf.cnmf_cache.set_maxsize("1M")
    cnmf_output = df.iloc[-1].cnmf.get_output()
    hex_get_output = hex(id(cnmf_output))
    cache = cnmf.cnmf_cache.get_cache()
    hex1 = hex(id(cache[cache["function"] == "get_output"]["return_val"].item()))
    # assert(hex(id(df.iloc[-1].cnmf.get_output(copy=False))) == hex1)
    # assert(hex_get_output != hex1)
    time_stamp1 = cache[cache["function"] == "get_output"]["time_stamp"].item()
    df.iloc[-1].cnmf.get_temporal("good")
    df.iloc[-1].cnmf.get_contours("good")
    df.iloc[-1].cnmf.get_masks("good")
    df.iloc[-1].cnmf.get_temporal(np.arange(7))
    df.iloc[-1].cnmf.get_temporal(np.arange(8))
    df.iloc[-1].cnmf.get_temporal(np.arange(9))
    df.iloc[-1].cnmf.get_temporal(np.arange(6))
    df.iloc[-1].cnmf.get_temporal(np.arange(5))
    df.iloc[-1].cnmf.get_temporal(np.arange(4))
    df.iloc[-1].cnmf.get_temporal(np.arange(3))
    df.iloc[-1].cnmf.get_masks(np.arange(8))
    df.iloc[-1].cnmf.get_masks(np.arange(9))
    df.iloc[-1].cnmf.get_masks(np.arange(7))
    df.iloc[-1].cnmf.get_masks(np.arange(6))
    df.iloc[-1].cnmf.get_masks(np.arange(5))
    df.iloc[-1].cnmf.get_masks(np.arange(4))
    df.iloc[-1].cnmf.get_masks(np.arange(3))
    time_stamp2 = cache[cache["function"] == "get_output"]["time_stamp"].item()
    hex2 = hex(id(cache[cache["function"] == "get_output"]["return_val"].item()))
    assert cache[cache["function"] == "get_output"].index.size == 1
    # after adding enough items for cache to exceed max size, cache should remove least recently used items until
    # size is back under max
    assert len(cnmf.cnmf_cache.get_cache().index) == 17
    # the time stamp to get_output the second time should be greater than the original time
    # stamp because the cached item is being returned and therefore will have been accessed more recently
    assert time_stamp2 > time_stamp1
    # the hex id of the item in the cache when get_output is first called
    # should be the same hex id of the item in the cache when get_output is called again
    assert hex1 == hex2

    # test clear_cache()
    cnmf.cnmf_cache.clear_cache()
    assert len(cnmf.cnmf_cache.get_cache().index) == 0

    # checking that cache is cleared, checking speed at which item is returned
    start = time.time()
    df.iloc[-1].cnmf.get_output()
    end = time.time()
    assert len(cnmf.cnmf_cache.get_cache().index) == 1

    # second call to item now added to cache, time to return item should be must faster than before because item has
    # now been cached
    start2 = time.time()
    df.iloc[-1].cnmf.get_output()
    end2 = time.time()
    assert end2 - start2 < end - start

    # testing clear_cache() again, length of dataframe should be zero
    cnmf.cnmf_cache.clear_cache()
    assert len(cnmf.cnmf_cache.get_cache().index) == 0

    # test setting maxsize as 0, should effectively disable the cache...additionally, time to return an item called
    # twice should roughly be the same because item is not being stored in the cache
    # cache length should remain zero throughout calls to extension functions
    cnmf.cnmf_cache.set_maxsize(0)
    start = time.time()
    df.iloc[-1].cnmf.get_output()
    end = time.time()
    assert len(cnmf.cnmf_cache.get_cache().index) == 0

    start2 = time.time()
    df.iloc[-1].cnmf.get_output()
    end2 = time.time()
    assert len(cnmf.cnmf_cache.get_cache().index) == 0
    assert abs((end - start) - (end2 - start2)) < 0.1

    # test to check that separate cache items are being returned for different batch items
    # must add another item to the batch, running cnmfe

    input_movie_path = get_datafile("cnmfe")
    print(input_movie_path)
    df.caiman.add_item(
        algo="mcorr",
        item_name=f"test-cnmfe-mcorr",
        input_movie_path=input_movie_path,
        params=test_params["mcorr"],
    )
    process = df.iloc[-1].caiman.run()
    # process.wait()

    df = load_batch(batch_path)

    algo = "cnmfe"
    param_name = "cnmfe_full"
    input_movie_path = df.iloc[-1].mcorr.get_output_path()
    print(input_movie_path)

    df.caiman.add_item(
        algo=algo,
        item_name=f"test-{algo}",
        input_movie_path=input_movie_path,
        params=test_params[param_name],
    )

    process = df.iloc[-1].caiman.run()
    # process.wait()

    df = load_batch(batch_path)

    cnmf.cnmf_cache.set_maxsize("1M")

    df.iloc[1].cnmf.get_output()  # cnmf output
    df.iloc[-1].cnmf.get_output()  # cnmfe output

    cache = cnmf.cnmf_cache.get_cache()

    # checking that both outputs from different batch items are added to the cache
    assert len(cache.index) == 2

    # checking that the uuid of each outputs from the different batch items are not the same
    assert cache.iloc[-1]["uuid"] != cache.iloc[-2]["uuid"]

    # checking that the uuid of the output in the cache is the correct uuid of the batch item in the df
    assert cache.iloc[-1]["uuid"] == df.iloc[-1]["uuid"]

    # call get output from cnmf, check that it is the most recent thing called in the cache
    time.sleep(0.01)  # make absolutely sure the times aren't identical
    df.iloc[1].cnmf.get_output()
    cnmf_uuid = df.iloc[1]["uuid"]
    cache_sorted = cache.sort_values(by=["time_stamp"], ascending=True)
    print("Cache sorted from oldest to newest call:")
    print(cache_sorted)
    print("Call times:")
    for _, row in cache_sorted.iterrows():
        print(f"{row['time_stamp']}", end=", ")
    print("")

    most_recently_called = cache_sorted.iloc[-1]
    cache_uuid = most_recently_called["uuid"]
    assert cnmf_uuid == cache_uuid

    # check to make sure by certain params that it is cnmf vs cnmfe
    output = df.iloc[1].cnmf.get_output()
    assert output.params.patch["low_rank_background"] == True
    output2 = df.iloc[-1].cnmf.get_output()
    assert output2.params.patch["low_rank_background"] == False

    # test for copy
    # if return_copy=True, then hex id of calls to the same function should be false
    output = df.iloc[1].cnmf.get_output()
    assert hex(id(output)) != hex(
        id(cache.sort_values(by=["time_stamp"], ascending=True).iloc[-1])
    )
    # if return_copy=False, then hex id of calls to the same function should be true
    output = df.iloc[1].cnmf.get_output(return_copy=False)
    output2 = df.iloc[1].cnmf.get_output(return_copy=False)
    assert hex(id(output)) == hex(id(output2))
    assert hex(id(cnmf.cnmf_cache.get_cache().iloc[-1]["return_val"])) == hex(
        id(output)
    )


<<<<<<< HEAD
def test_backends():
    """test subprocess, local, and async_local backend"""
    set_parent_raw_data_path(vid_dir)
    algo = "mcorr"
    df, batch_path = _create_tmp_batch()
    input_movie_path = get_datafile(algo)

    # make small version of movie for quick testing
    movie = tifffile.imread(input_movie_path)
    small_movie_path = input_movie_path.parent.joinpath("small_movie.tif")
    tifffile.imwrite(small_movie_path, movie[:1001])
    print(input_movie_path)

    # put backends that can run in the background first to save time
    backends = [COMPUTE_BACKEND_SUBPROCESS, COMPUTE_BACKEND_ASYNC, COMPUTE_BACKEND_LOCAL]
    for backend in backends:
        df.caiman.add_item(
            algo="mcorr",
            item_name=f"test-{backend}",
            input_movie_path=small_movie_path,
            params=test_params["mcorr"],
        )

    # run using each backend
    procs = []
    with ensure_server(None) as (dview, _):
        for backend, (_, item) in zip(backends, df.iterrows()):
            procs.append(item.caiman.run(backend=backend, dview=dview, wait=False))
    
    # wait for all to finish
    for proc in procs:
        proc.wait()

    # compare results
    df = load_batch(batch_path)
    for i, item in df.iterrows():
        output = item.mcorr.get_output()

        if i == 0:
            # save to compare to other results
            first_output = output
        else:
            numpy.testing.assert_array_equal(output, first_output)
=======
def test_seeded_cnmf():
    """Test seeded CNNF (Ain)"""
    set_parent_raw_data_path(vid_dir)
    algo = "mcorr"

    df, batch_path = _create_tmp_batch()

    batch_path = Path(batch_path)
    batch_dir = batch_path.parent
    batch_dir_canon = batch_dir.resolve()

    input_movie_path = get_datafile(algo)
    print(input_movie_path)

    df.caiman.add_item(
        algo=algo,
        item_name=f"test-{algo}",
        input_movie_path=input_movie_path,
        params=test_params[algo],
    )

    df.iloc[-1].caiman.run()
    df = load_batch(batch_path)

    assert df.iloc[-1]["outputs"]["success"] is True
    assert df.iloc[-1]["outputs"]["traceback"] is None

    # make seed
    mcorr_output = df.iloc[-1].mcorr.get_output()
    seed = make_test_seed(mcorr_output)
    seed_path = seed_dir / "Ain_cnmf.npy"
    np.save(seed_path, seed)

    algo = "cnmf"
    print("Testing seeded cnmf")
    input_movie_path = df.iloc[-1].mcorr.get_output_path()
    seeded_params = {
        **test_params[algo],
        "Ain_path": seed_path,
        "refit": False
    }

    df.caiman.add_item(
        algo=algo,
        item_name=f"test-seeded-{algo}",
        input_movie_path=input_movie_path,
        params=seeded_params
    )

    assert df.iloc[-1]["algo"] == algo
    assert df.iloc[-1]["item_name"] == f"test-seeded-{algo}"
    assert df.iloc[-1]["params"] == seeded_params
    assert df.iloc[-1]["outputs"] is None
    try:
        UUID(df.iloc[-1]["uuid"])
    except:
        pytest.fail("Something wrong with setting UUID for batch items")
    print("cnmf input_movie_path:", df.iloc[-1]["input_movie_path"])
    assert batch_dir_canon.joinpath(df.iloc[-1]["input_movie_path"]) == input_movie_path

    df.iloc[-1].caiman.run()

    df = load_batch(batch_path)

    with pd.option_context("display.max_rows", None, "display.max_columns", None):
        print(df)

    pprint(df.iloc[-1]["outputs"], width=-1)
    print(df.iloc[-1]["outputs"]["traceback"])

    assert df.iloc[-1]["outputs"]["success"] is True
    assert df.iloc[-1]["outputs"]["traceback"] is None

    # test to check cnmf get_masks()
    cnmf_spatial_masks = df.iloc[-1].cnmf.get_masks("good")
    cnmf_spatial_masks_actual = numpy.load(
        ground_truths_dir.joinpath("cnmf_seeded", "spatial_masks.npy")
    )
    numpy.testing.assert_array_equal(cnmf_spatial_masks, cnmf_spatial_masks_actual)

    # test to check get_temporal()
    cnmf_temporal_components = df.iloc[-1].cnmf.get_temporal("good")
    cnmf_temporal_components_actual = numpy.load(
        ground_truths_dir.joinpath("cnmf_seeded", "temporal_components.npy")
    )
    numpy.testing.assert_allclose(
        cnmf_temporal_components, cnmf_temporal_components_actual, rtol=1e-2, atol=1e-10
    )


def test_seeded_cnmfe():
    set_parent_raw_data_path(vid_dir)

    df, batch_path = _create_tmp_batch()

    batch_path = Path(batch_path)
    batch_dir = batch_path.parent
    batch_dir_canon = batch_dir.resolve()

    input_movie_path = get_datafile("cnmfe")
    print(input_movie_path)
    df.caiman.add_item(
        algo="mcorr",
        item_name="test-cnmfe-mcorr",
        input_movie_path=input_movie_path,
        params=test_params["mcorr"],
    )
    df.iloc[-1].caiman.run()

    df = load_batch(batch_path)

    # Test if running seeded cnmfe works
    # this seed is actually trash for CNMFE but just see if it's consistent
    mcorr_output = df.iloc[-1].mcorr.get_output()
    seed = make_test_seed(mcorr_output)
    seed_path = seed_dir / "Ain_cnmfe.npy"
    np.save(seed_path, seed)

    print("testing seeded cnmfe")
    algo = "cnmfe"
    param_name = "cnmfe_full"
    input_movie_path = df.iloc[0].mcorr.get_output_path()
    print(input_movie_path)
    seeded_params = {
        **test_params[param_name],
        "Ain_path": seed_path,
        "refit": False
    }

    df.caiman.add_item(
        algo=algo,
        item_name=f"test-seeded-{algo}",
        input_movie_path=input_movie_path,
        params=seeded_params,
    )

    assert df.iloc[-1]["algo"] == algo
    assert df.iloc[-1]["item_name"] == f"test-seeded-{algo}"
    assert df.iloc[-1]["params"] == seeded_params
    assert df.iloc[-1]["outputs"] is None
    try:
        UUID(df.iloc[-1]["uuid"])
    except:
        pytest.fail("Something wrong with setting UUID for batch items")

    assert (
        batch_dir_canon.joinpath(df.iloc[-1]["input_movie_path"])
        == batch_dir_canon.joinpath(df.iloc[0].mcorr.get_output_path())
        == df.paths.resolve(df.iloc[-1]["input_movie_path"])
    )

    df.iloc[-1].caiman.run()
    df = load_batch(batch_path)

    with pd.option_context("display.max_rows", None, "display.max_columns", None):
        print(df)

    pprint(df.iloc[-1]["outputs"], width=-1)
    print(df.iloc[-1]["outputs"]["traceback"])

    assert df.iloc[-1]["outputs"]["success"] is True
    assert df.iloc[-1]["outputs"]["traceback"] is None

    # test to check cnmf get_masks()
    cnmf_spatial_masks = df.iloc[-1].cnmf.get_masks("good")
    cnmf_spatial_masks_actual = numpy.load(
        ground_truths_dir.joinpath("cnmfe_seeded", "spatial_masks.npy")
    )
    numpy.testing.assert_array_equal(cnmf_spatial_masks, cnmf_spatial_masks_actual)

    # test to check get_temporal()
    cnmf_temporal_components = df.iloc[-1].cnmf.get_temporal("good")
    cnmf_temporal_components_actual = numpy.load(
        ground_truths_dir.joinpath("cnmfe_seeded", "temporal_components.npy")
    )
    numpy.testing.assert_allclose(
        cnmf_temporal_components, cnmf_temporal_components_actual, rtol=1e-2, atol=1e-3
    )
>>>>>>> 94841d00
<|MERGE_RESOLUTION|>--- conflicted
+++ resolved
@@ -15,6 +15,8 @@
 from mesmerize_core.batch_utils import (
     DATAFRAME_COLUMNS,
     COMPUTE_BACKEND_SUBPROCESS,
+    COMPUTE_BACKEND_LOCAL,
+    COMPUTE_BACKEND_ASYNC,
     COMPUTE_BACKEND_LOCAL,
     COMPUTE_BACKEND_ASYNC,
     get_full_raw_data_path,
@@ -1347,7 +1349,6 @@
     )
 
 
-<<<<<<< HEAD
 def test_backends():
     """test subprocess, local, and async_local backend"""
     set_parent_raw_data_path(vid_dir)
@@ -1391,7 +1392,8 @@
             first_output = output
         else:
             numpy.testing.assert_array_equal(output, first_output)
-=======
+
+
 def test_seeded_cnmf():
     """Test seeded CNNF (Ain)"""
     set_parent_raw_data_path(vid_dir)
@@ -1569,5 +1571,4 @@
     )
     numpy.testing.assert_allclose(
         cnmf_temporal_components, cnmf_temporal_components_actual, rtol=1e-2, atol=1e-3
-    )
->>>>>>> 94841d00
+    )