import os
import numpy as np
from caiman.utils.utils import load_dict_from_hdf5
from caiman.source_extraction.cnmf.cnmf import CNMF
import numpy.testing
import pandas as pd
from mesmerize_core import (
    create_batch,
    load_batch,
    CaimanDataFrameExtensions,
    CaimanSeriesExtensions,
    set_parent_raw_data_path,
)
from mesmerize_core.batch_utils import (
    DATAFRAME_COLUMNS,
    COMPUTE_BACKEND_SUBPROCESS,
<<<<<<< HEAD
    COMPUTE_BACKEND_LOCAL,
    COMPUTE_BACKEND_ASYNC,
=======
>>>>>>> a79aef3c
    get_full_raw_data_path,
)
from mesmerize_core.utils import IS_WINDOWS
from mesmerize_core.algorithms._utils import ensure_server
from uuid import uuid4
import pytest
import requests
from tqdm import tqdm
from .params import test_params
from uuid import UUID
from pathlib import Path
import shutil
from zipfile import ZipFile
from pprint import pprint
from mesmerize_core.caiman_extensions import cnmf
import time
import tifffile
from copy import deepcopy

<<<<<<< HEAD
pytest_plugins = ("pytest_asyncio",)

tmp_dir = Path(os.path.dirname(os.path.abspath(__file__)), "tmp")
vid_dir = Path(os.path.dirname(os.path.abspath(__file__)), "videos")
ground_truths_dir = Path(os.path.dirname(os.path.abspath(__file__)), "ground_truths")
=======
# don't call "resolve" on these - want to make sure we can handle non-canonical paths correctly
tmp_dir = Path(os.path.dirname(os.path.abspath(__file__)), "test data", "tmp")
vid_dir = Path(os.path.dirname(os.path.abspath(__file__)), "test data", "videos")
ground_truths_dir = Path(
    os.path.dirname(os.path.abspath(__file__)), "test data", "ground_truths"
)
>>>>>>> a79aef3c
ground_truths_file = Path(
    os.path.dirname(os.path.abspath(__file__)), "test data", "ground_truths.zip"
)

os.makedirs(tmp_dir, exist_ok=True)
os.makedirs(vid_dir, exist_ok=True)
os.makedirs(ground_truths_dir, exist_ok=True)


def _download_ground_truths():
    print(f"Downloading ground truths")
    url = f"https://zenodo.org/record/14934525/files/ground_truths.zip"

    # basically from https://stackoverflow.com/questions/37573483/progress-bar-while-download-file-over-http-with-requests/37573701
    response = requests.get(url, stream=True)
    total_size_in_bytes = int(response.headers.get("content-length", 0))
    block_size = 1024  # 1 Kibibyte
    progress_bar = tqdm(total=total_size_in_bytes, unit="iB", unit_scale=True)

    with open(ground_truths_file, "wb") as file:
        for data in response.iter_content(block_size):
            progress_bar.update(len(data))
            file.write(data)
    progress_bar.close()

    ZipFile(ground_truths_file).extractall(ground_truths_dir.parent)


if len(list(ground_truths_dir.iterdir())) == 0:
    _download_ground_truths()

elif "DOWNLOAD_GROUND_TRUTHS" in os.environ.keys():
    if os.environ["DOWNLOAD_GROUND_TRUTHS"] == "1":
        _download_ground_truths()


def get_tmp_filename():
    # add a $ (legal on both UNIX and Windows) to ensure we are escaping it correctly
    return os.path.join(tmp_dir, f"{uuid4()}$test.pickle")


def clear_tmp():
    if "MESMERIZE_KEEP_TEST_DATA" in os.environ.keys():
        if os.environ["MESMERIZE_KEEP_TEST_DATA"] == "1":
            return

    shutil.rmtree(tmp_dir)
    shutil.rmtree(vid_dir)


def get_datafile(fname: str):
    local_path = Path(os.path.join(vid_dir, f"{fname}.tif"))
    if local_path.is_file():
        return local_path
    else:
        return download_data(fname)


def download_data(fname: str):
    """
    Download the large network files from Zenodo
    """
    url = {
        "mcorr": "https://caiman.flatironinstitute.org/~neuro/caiman_downloadables/demoMovie.tif",
        "cnmf": None,
        "cnmfe": "https://caiman.flatironinstitute.org/~neuro/caiman_downloadables/data_endoscope.tif",
    }[fname]

    print(f"Downloading test data from: {url}")

    response = requests.get(url, stream=True)
    total_size_in_bytes = int(response.headers.get("content-length", 0))
    block_size = 1024  # 1 Kibibyte
    progress_bar = tqdm(total=total_size_in_bytes, unit="iB", unit_scale=True)
    path = os.path.join(vid_dir, f"{fname}.tif")

    with open(path, "wb") as file:
        for data in response.iter_content(block_size):
            progress_bar.update(len(data))
            file.write(data)

    progress_bar.close()

    if total_size_in_bytes != 0 and progress_bar.n != total_size_in_bytes:
        raise ConnectionError("Couldn't download test test")

    return Path(path)


def teardown_module():
    if IS_WINDOWS:  # because windows is stupid with permissions
        return
    clear_tmp()


def _create_tmp_batch() -> tuple[pd.DataFrame, str]:
    fname = get_tmp_filename()
    df = create_batch(fname)

    return df, fname


def test_create_batch():
    df, fname = _create_tmp_batch()

    for c in DATAFRAME_COLUMNS:
        assert c in df.columns

    # test that existing batch is not overwritten
    with pytest.raises(FileExistsError):
        create_batch(fname)


def test_mcorr():
    set_parent_raw_data_path(vid_dir)
    algo = "mcorr"
    df, batch_path = _create_tmp_batch()

    batch_path = Path(batch_path)
    batch_dir = batch_path.parent

    print(f"Testing mcorr")
    input_movie_path = get_datafile(algo)
    print(input_movie_path)
    df.caiman.add_item(
        algo=algo,
        item_name=f"test-{algo}",
        input_movie_path=input_movie_path,
        params=test_params[algo],
    )

    assert df.iloc[-1]["algo"] == algo
    assert df.iloc[-1]["item_name"] == f"test-{algo}"
    assert df.iloc[-1]["params"] == test_params[algo]
    assert df.iloc[-1]["outputs"] is None
    try:
        UUID(df.iloc[-1]["uuid"])
    except:
        pytest.fail("Something wrong with setting UUID for batch items")

    # test that batch path is propagated to pd.Series
    assert (
<<<<<<< HEAD
        df.attrs["batch_path"]
        == df.paths.get_batch_path()
        == df.iloc[-1].paths.get_batch_path()
        == df.iloc[-1].attrs["batch_path"]
=======
        df.attrs["batch_path"].resolve()
        == df.paths.get_batch_path()
        == df.iloc[-1].paths.get_batch_path()
        == df.iloc[-1].attrs["batch_path"].resolve()
>>>>>>> a79aef3c
    )

    # test that path resolve works for parent_raw_dir
    rel_input_movie_path = input_movie_path.relative_to(vid_dir)
    assert (
        df.paths.resolve(rel_input_movie_path)
        == df.iloc[-1].paths.resolve(rel_input_movie_path)
<<<<<<< HEAD
        == input_movie_path
=======
        == input_movie_path.resolve()
>>>>>>> a79aef3c
    )
    # test that path splitting works for parent_raw_dir
    vid_dir_canon = vid_dir.resolve()
    split = (vid_dir_canon, input_movie_path.resolve().relative_to(vid_dir_canon))
    assert (
        df.paths.split(input_movie_path)
        == df.iloc[-1].paths.split(input_movie_path)
        == split
    )
    # test that the input_movie_path in the DataFrame rows are relative
    assert Path(df.iloc[-1]["input_movie_path"]) == split[1]

    assert (
        get_full_raw_data_path(df.iloc[-1]["input_movie_path"])
<<<<<<< HEAD
        == vid_dir.joinpath(f"{algo}.tif")
        == vid_dir.joinpath(df.iloc[-1]["input_movie_path"])
=======
        == vid_dir_canon.joinpath(f"{algo}.tif")
        == vid_dir_canon.joinpath(df.iloc[-1]["input_movie_path"])
>>>>>>> a79aef3c
        == df.paths.resolve(df.iloc[-1]["input_movie_path"])
    )

    process = df.iloc[-1].caiman.run()
    # process.wait()

    df = load_batch(batch_path)

    with pd.option_context("display.max_rows", None, "display.max_columns", None):
        print(df)

    pprint(df.iloc[-1]["outputs"], width=-1)
    print(df.iloc[-1]["outputs"]["traceback"])
    assert df.iloc[-1]["outputs"]["success"] is True
    assert df.iloc[-1]["outputs"]["traceback"] is None

    # test that path resolve works for batch_dir
    mcorr_memmap_path = batch_dir.joinpath(
        str(df.iloc[-1]["uuid"]),
        f'{df.iloc[-1]["uuid"]}-mcorr_els__d1_60_d2_80_d3_1_order_F_frames_2000.mmap',
    )
    rel_mcorr_memmap_path = mcorr_memmap_path.relative_to(batch_dir)
    mcorr_memmap_path_canon = mcorr_memmap_path.resolve()

    assert (
        df.paths.resolve(rel_mcorr_memmap_path)
        == df.iloc[-1].paths.resolve(rel_mcorr_memmap_path)
<<<<<<< HEAD
        == mcorr_memmap_path
=======
        == mcorr_memmap_path_canon
>>>>>>> a79aef3c
    )
    # test that path splitting works for batch_dir
    batch_dir_canon = batch_dir.resolve()
    split = (batch_dir_canon, mcorr_memmap_path_canon.relative_to(batch_dir_canon))
    assert (
        df.paths.split(mcorr_memmap_path)
        == df.iloc[-1].paths.split(mcorr_memmap_path)
        == split
    )

    assert (
<<<<<<< HEAD
        input_movie_path
=======
        input_movie_path.resolve()
>>>>>>> a79aef3c
        == df.iloc[-1].caiman.get_input_movie_path()
        == df.paths.resolve(df.iloc[-1]["input_movie_path"])
    )

    # test to check mmap output path
    assert (
<<<<<<< HEAD
        batch_dir.joinpath(df.iloc[-1]["outputs"]["mcorr-output-path"])
        == df.paths.resolve(df.iloc[-1]["outputs"]["mcorr-output-path"])
        == batch_dir.joinpath(
=======
        batch_dir_canon.joinpath(df.iloc[-1]["outputs"]["mcorr-output-path"])
        == df.paths.resolve(df.iloc[-1]["outputs"]["mcorr-output-path"])
        == batch_dir_canon.joinpath(
>>>>>>> a79aef3c
            str(df.iloc[-1]["uuid"]),
            f'{df.iloc[-1]["uuid"]}-mcorr_els__d1_60_d2_80_d3_1_order_F_frames_2000.mmap',
        )
    )

    # test to check shifts output path
    assert (
        batch_dir_canon.joinpath(df.iloc[-1]["outputs"]["shifts"])
        == df.paths.resolve(df.iloc[-1]["outputs"]["shifts"])
        == batch_dir_canon.joinpath(
            str(df.iloc[-1]["uuid"]), f'{df.iloc[-1]["uuid"]}_shifts.npy'
        )
    )

    # test to check mean-projection output path
    assert (
<<<<<<< HEAD
        batch_dir.joinpath(df.iloc[-1]["outputs"]["mean-projection-path"])
        == df.paths.resolve(df.iloc[-1]["outputs"]["mean-projection-path"])
        == batch_dir.joinpath(
=======
        batch_dir_canon.joinpath(df.iloc[-1]["outputs"]["mean-projection-path"])
        == df.paths.resolve(df.iloc[-1]["outputs"]["mean-projection-path"])
        == batch_dir_canon.joinpath(
>>>>>>> a79aef3c
            str(df.iloc[-1]["uuid"]), f'{df.iloc[-1]["uuid"]}_mean_projection.npy'
        )
    )

    # test to check std-projection output path
    assert (
<<<<<<< HEAD
        batch_dir.joinpath(df.iloc[-1]["outputs"]["std-projection-path"])
        == df.paths.resolve(df.iloc[-1]["outputs"]["std-projection-path"])
        == batch_dir.joinpath(
=======
        batch_dir_canon.joinpath(df.iloc[-1]["outputs"]["std-projection-path"])
        == df.paths.resolve(df.iloc[-1]["outputs"]["std-projection-path"])
        == batch_dir_canon.joinpath(
>>>>>>> a79aef3c
            str(df.iloc[-1]["uuid"]), f'{df.iloc[-1]["uuid"]}_std_projection.npy'
        )
    )

    # test to check max-projection output path
    assert (
<<<<<<< HEAD
        batch_dir.joinpath(df.iloc[-1]["outputs"]["max-projection-path"])
        == df.paths.resolve(df.iloc[-1]["outputs"]["max-projection-path"])
        == batch_dir.joinpath(
=======
        batch_dir_canon.joinpath(df.iloc[-1]["outputs"]["max-projection-path"])
        == df.paths.resolve(df.iloc[-1]["outputs"]["max-projection-path"])
        == batch_dir_canon.joinpath(
>>>>>>> a79aef3c
            str(df.iloc[-1]["uuid"]), f'{df.iloc[-1]["uuid"]}_max_projection.npy'
        )
    )

    # test to check correlation image output path
    assert (
<<<<<<< HEAD
        batch_dir.joinpath(df.iloc[-1]["outputs"]["corr-img-path"])
        == df.paths.resolve(df.iloc[-1]["outputs"]["corr-img-path"])
        == batch_dir.joinpath(str(df.iloc[-1]["uuid"]), f'{df.iloc[-1]["uuid"]}_cn.npy')
=======
        batch_dir_canon.joinpath(df.iloc[-1]["outputs"]["corr-img-path"])
        == df.paths.resolve(df.iloc[-1]["outputs"]["corr-img-path"])
        == batch_dir_canon.joinpath(
            str(df.iloc[-1]["uuid"]), f'{df.iloc[-1]["uuid"]}_cn.npy'
        )
>>>>>>> a79aef3c
    )

    # test to check mcorr get_output_path()
    assert (
        df.iloc[-1].mcorr.get_output_path()
<<<<<<< HEAD
        == batch_dir.joinpath(
=======
        == batch_dir_canon.joinpath(
>>>>>>> a79aef3c
            str(df.iloc[-1]["uuid"]),
            f'{df.iloc[-1]["uuid"]}-mcorr_els__d1_60_d2_80_d3_1_order_F_frames_2000.mmap',
        )
        == df.paths.resolve(df.iloc[-1]["outputs"]["mcorr-output-path"])
    )

    # test to check mcorr get_output()
    mcorr_output = df.iloc[-1].mcorr.get_output()
    mcorr_output_actual = numpy.load(
        ground_truths_dir.joinpath("mcorr", "mcorr_output.npy")
    )
    numpy.testing.assert_array_equal(mcorr_output, mcorr_output_actual)

    # test to check mcorr get_shifts()
    mcorr_shifts = df.iloc[-1].mcorr.get_shifts(
        pw_rigid=test_params[algo]["main"]["pw_rigid"]
    )
    mcorr_shifts_actual = numpy.load(
        ground_truths_dir.joinpath("mcorr", "mcorr_shifts.npy")
    )
    numpy.testing.assert_array_equal(mcorr_shifts, mcorr_shifts_actual)

    # test to check caiman get_input_movie_path()
    assert df.iloc[-1].caiman.get_input_movie_path() == get_full_raw_data_path(
        df.iloc[0]["input_movie_path"]
    )

    # test to check caiman get_correlation_img()
    mcorr_corr_img = df.iloc[-1].caiman.get_corr_image()
    mcorr_corr_img_actual = numpy.load(
        ground_truths_dir.joinpath("mcorr", "mcorr_correlation_img.npy")
    )
    numpy.testing.assert_allclose(
        mcorr_corr_img, mcorr_corr_img_actual, rtol=1e-2, atol=1e-10
    )

    # test to check caiman get_projection("mean")
    mcorr_mean = df.iloc[-1].caiman.get_projection("mean")
    mcorr_mean_actual = numpy.load(
        ground_truths_dir.joinpath("mcorr", "mcorr_mean.npy")
    )
    numpy.testing.assert_array_equal(mcorr_mean, mcorr_mean_actual)

    # test to check caiman get_projection("std")
    mcorr_std = df.iloc[-1].caiman.get_projection("std")
    mcorr_std_actual = numpy.load(ground_truths_dir.joinpath("mcorr", "mcorr_std.npy"))
    numpy.testing.assert_array_equal(mcorr_std, mcorr_std_actual)

    # test to check caiman get_projection("max")
    mcorr_max = df.iloc[-1].caiman.get_projection("max")
    mcorr_max_actual = numpy.load(ground_truths_dir.joinpath("mcorr", "mcorr_max.npy"))
    numpy.testing.assert_array_equal(mcorr_max, mcorr_max_actual)


def test_cnmf():
    set_parent_raw_data_path(vid_dir)
    algo = "mcorr"

    df, batch_path = _create_tmp_batch()

    batch_path = Path(batch_path)
    batch_dir = batch_path.parent
    batch_dir_canon = batch_dir.resolve()

    input_movie_path = get_datafile(algo)
    print(input_movie_path)

    df.caiman.add_item(
        algo=algo,
        item_name=f"test-{algo}",
        input_movie_path=input_movie_path,
        params=test_params[algo],
    )

    assert df.iloc[-1]["algo"] == algo
    assert df.iloc[-1]["item_name"] == f"test-{algo}"
    assert df.iloc[-1]["params"] == test_params[algo]
    assert df.iloc[-1]["outputs"] is None
    try:
        UUID(df.iloc[-1]["uuid"])
    except:
        pytest.fail("Something wrong with setting UUID for batch items")

    vid_dir_canon = vid_dir.resolve()
    assert vid_dir_canon.joinpath(
        df.iloc[-1]["input_movie_path"]
    ) == vid_dir_canon.joinpath(f"{algo}.tif")

    process = df.iloc[-1].caiman.run()
    # process.wait()

    df = load_batch(batch_path)

    with pd.option_context("display.max_rows", None, "display.max_columns", None):
        print(df)

    pprint(df.iloc[-1]["outputs"], width=-1)
    print(df.iloc[-1]["outputs"]["traceback"])
    assert df.iloc[-1]["outputs"]["success"] is True
    assert df.iloc[-1]["outputs"]["traceback"] is None

    assert (
<<<<<<< HEAD
        batch_dir.joinpath(df.iloc[-1]["outputs"]["mcorr-output-path"])
        == df.paths.resolve(df.iloc[-1]["outputs"]["mcorr-output-path"])
        == batch_dir.joinpath(
=======
        batch_dir_canon.joinpath(df.iloc[-1]["outputs"]["mcorr-output-path"])
        == df.paths.resolve(df.iloc[-1]["outputs"]["mcorr-output-path"])
        == batch_dir_canon.joinpath(
>>>>>>> a79aef3c
            str(df.iloc[-1]["uuid"]),
            f'{df.iloc[-1]["uuid"]}-mcorr_els__d1_60_d2_80_d3_1_order_F_frames_2000.mmap',
        )
    )

    algo = "cnmf"
    print("Testing cnmf")
    input_movie_path = df.iloc[-1].mcorr.get_output_path()
    df.caiman.add_item(
        algo=algo,
        item_name=f"test-{algo}",
        input_movie_path=input_movie_path,
        params=test_params[algo],
    )

    assert df.iloc[-1]["algo"] == algo
    assert df.iloc[-1]["item_name"] == f"test-{algo}"
    assert df.iloc[-1]["params"] == test_params[algo]
    assert df.iloc[-1]["outputs"] is None
    try:
        UUID(df.iloc[-1]["uuid"])
    except:
        pytest.fail("Something wrong with setting UUID for batch items")
    print("cnmf input_movie_path:", df.iloc[-1]["input_movie_path"])
    assert batch_dir_canon.joinpath(df.iloc[-1]["input_movie_path"]) == input_movie_path

    process = df.iloc[-1].caiman.run()
    # process.wait()

    df = load_batch(batch_path)

    with pd.option_context("display.max_rows", None, "display.max_columns", None):
        print(df)

    pprint(df.iloc[-1]["outputs"], width=-1)
    print(df.iloc[-1]["outputs"]["traceback"])

    # Confirm output path is as expected
    assert df.iloc[-1]["outputs"]["success"] is True
    assert df.iloc[-1]["outputs"]["traceback"] is None

    assert (
        input_movie_path
        == df.iloc[-1].caiman.get_input_movie_path()
        == df.paths.resolve(df.iloc[-1]["input_movie_path"])
    )

    assert (
<<<<<<< HEAD
        batch_dir.joinpath(str(df.iloc[-1]["uuid"]), f'{df.iloc[-1]["uuid"]}.hdf5')
        == df.paths.resolve(df.iloc[-1]["outputs"]["cnmf-hdf5-path"])
        == batch_dir.joinpath(df.iloc[-1]["outputs"]["cnmf-hdf5-path"])
=======
        batch_dir_canon.joinpath(
            str(df.iloc[-1]["uuid"]), f'{df.iloc[-1]["uuid"]}.hdf5'
        )
        == df.paths.resolve(df.iloc[-1]["outputs"]["cnmf-hdf5-path"])
        == batch_dir_canon.joinpath(df.iloc[-1]["outputs"]["cnmf-hdf5-path"])
>>>>>>> a79aef3c
    )

    # test to check mmap output path
    assert (
<<<<<<< HEAD
        batch_dir.joinpath(
=======
        batch_dir_canon.joinpath(
>>>>>>> a79aef3c
            str(df.iloc[-1]["uuid"]),
            f'{df.iloc[-1]["uuid"]}_cnmf-memmap_d1_60_d2_80_d3_1_order_C_frames_2000.mmap',
        )
        == df.paths.resolve(df.iloc[-1]["outputs"]["cnmf-memmap-path"])
<<<<<<< HEAD
        == batch_dir.joinpath(df.iloc[-1]["outputs"]["cnmf-memmap-path"])
=======
        == batch_dir_canon.joinpath(df.iloc[-1]["outputs"]["cnmf-memmap-path"])
>>>>>>> a79aef3c
    )

    # test to check mean-projection output path
    assert (
<<<<<<< HEAD
        batch_dir.joinpath(df.iloc[-1]["outputs"]["mean-projection-path"])
        == df.paths.resolve(df.iloc[-1]["outputs"]["mean-projection-path"])
        == batch_dir.joinpath(
=======
        batch_dir_canon.joinpath(df.iloc[-1]["outputs"]["mean-projection-path"])
        == df.paths.resolve(df.iloc[-1]["outputs"]["mean-projection-path"])
        == batch_dir_canon.joinpath(
>>>>>>> a79aef3c
            str(df.iloc[-1]["uuid"]), f'{df.iloc[-1]["uuid"]}_mean_projection.npy'
        )
    )

    # test to check std-projection output path
    assert (
<<<<<<< HEAD
        batch_dir.joinpath(df.iloc[-1]["outputs"]["std-projection-path"])
        == df.paths.resolve(df.iloc[-1]["outputs"]["std-projection-path"])
        == batch_dir.joinpath(
=======
        batch_dir_canon.joinpath(df.iloc[-1]["outputs"]["std-projection-path"])
        == df.paths.resolve(df.iloc[-1]["outputs"]["std-projection-path"])
        == batch_dir_canon.joinpath(
>>>>>>> a79aef3c
            str(df.iloc[-1]["uuid"]), f'{df.iloc[-1]["uuid"]}_std_projection.npy'
        )
    )

    # test to check max-projection output path
    assert (
<<<<<<< HEAD
        batch_dir.joinpath(df.iloc[-1]["outputs"]["max-projection-path"])
        == df.paths.resolve(df.iloc[-1]["outputs"]["max-projection-path"])
        == batch_dir.joinpath(
=======
        batch_dir_canon.joinpath(df.iloc[-1]["outputs"]["max-projection-path"])
        == df.paths.resolve(df.iloc[-1]["outputs"]["max-projection-path"])
        == batch_dir_canon.joinpath(
>>>>>>> a79aef3c
            str(df.iloc[-1]["uuid"]), f'{df.iloc[-1]["uuid"]}_max_projection.npy'
        )
    )

    # test to check correlation image output path
    assert (
<<<<<<< HEAD
        batch_dir.joinpath(df.iloc[-1]["outputs"]["corr-img-path"])
        == df.paths.resolve(df.iloc[-1]["outputs"]["corr-img-path"])
        == batch_dir.joinpath(str(df.iloc[-1]["uuid"]), f'{df.iloc[-1]["uuid"]}_cn.npy')
=======
        batch_dir_canon.joinpath(df.iloc[-1]["outputs"]["corr-img-path"])
        == df.paths.resolve(df.iloc[-1]["outputs"]["corr-img-path"])
        == batch_dir_canon.joinpath(
            str(df.iloc[-1]["uuid"]), f'{df.iloc[-1]["uuid"]}_cn.npy'
        )
>>>>>>> a79aef3c
    )

    print("testing cnmf.get_cnmf_memmap()")
    # test to check cnmf get_cnmf_memmap()
    cnmf_mmap_output = df.iloc[-1].cnmf.get_cnmf_memmap()
    cnmf_mmap_output_actual = numpy.load(
        ground_truths_dir.joinpath("cnmf", "cnmf_output_mmap.npy")
    )
    numpy.testing.assert_array_equal(cnmf_mmap_output, cnmf_mmap_output_actual)

    print("testing caiman.get_input_movie() for cnmf")
    cnmf_input_mmap = df.iloc[-1].caiman.get_input_movie()
    cnmf_input_mmap_actual = numpy.load(
        ground_truths_dir.joinpath("cnmf", "cnmf_input_mmap.npy")
    )
    numpy.testing.assert_array_equal(cnmf_input_mmap, cnmf_input_mmap_actual)
    # cnmf input memmap from mcorr output should also equal mcorr output
    mcorr_output = df.iloc[-2].mcorr.get_output()
    numpy.testing.assert_array_equal(cnmf_input_mmap, mcorr_output)

    # test to check cnmf get_output_path()
    assert (
        df.iloc[-1].cnmf.get_output_path()
<<<<<<< HEAD
        == batch_dir.joinpath(df.iloc[-1]["outputs"]["cnmf-hdf5-path"])
        == df.paths.resolve(df.iloc[-1]["outputs"]["cnmf-hdf5-path"])
        == batch_dir.joinpath(str(df.iloc[-1]["uuid"]), f'{df.iloc[-1]["uuid"]}.hdf5')
=======
        == batch_dir_canon.joinpath(df.iloc[-1]["outputs"]["cnmf-hdf5-path"])
        == df.paths.resolve(df.iloc[-1]["outputs"]["cnmf-hdf5-path"])
        == batch_dir_canon.joinpath(
            str(df.iloc[-1]["uuid"]), f'{df.iloc[-1]["uuid"]}.hdf5'
        )
>>>>>>> a79aef3c
    )

    # test to check cnmf get_output()
    assert isinstance(df.iloc[-1].cnmf.get_output(), CNMF)
    # this doesn't work because some keys in the hdf5 file are
    # not always identical, like the path to the mmap file
    # assert sha1(open(df.iloc[1].cnmf.get_output_path(), "rb").read()).hexdigest() == sha1(open(ground_truths_dir.joinpath('cnmf', 'cnmf_output.hdf5'), "rb").read()).hexdigest()

    # test to check cnmf get_masks()
    cnmf_spatial_masks = df.iloc[-1].cnmf.get_masks("good")
    cnmf_spatial_masks_actual = numpy.load(
        ground_truths_dir.joinpath("cnmf", "spatial_masks.npy")
    )
    numpy.testing.assert_array_equal(cnmf_spatial_masks, cnmf_spatial_masks_actual)

    # test to check get_contours()
    cnmf_spatial_contours_contours = df.iloc[-1].cnmf.get_contours("good")[0]
    cnmf_spatial_contours_coms = df.iloc[-1].cnmf.get_contours("good")[1]
    cnmf_spatial_contours_contours_actual = numpy.load(
        ground_truths_dir.joinpath("cnmf", "spatial_contours_contours.npy"),
        allow_pickle=True,
    )
    cnmf_spatial_contours_coms_actual = numpy.load(
        ground_truths_dir.joinpath("cnmf", "spatial_contours_coms.npy"),
        allow_pickle=True,
    )
    for contour, actual_contour in zip(
        cnmf_spatial_contours_contours, cnmf_spatial_contours_contours_actual
    ):
        numpy.testing.assert_allclose(contour, actual_contour, rtol=1e-2, atol=1e-10)
    for com, actual_com in zip(
        cnmf_spatial_contours_coms, cnmf_spatial_contours_coms_actual
    ):
        numpy.testing.assert_allclose(com, actual_com, rtol=1e-2, atol=1e-10)

    # test to check get_temporal()
    cnmf_temporal_components = df.iloc[-1].cnmf.get_temporal("good")
    cnmf_temporal_components_actual = numpy.load(
        ground_truths_dir.joinpath("cnmf", "temporal_components.npy")
    )
    numpy.testing.assert_allclose(
        cnmf_temporal_components, cnmf_temporal_components_actual, rtol=1e-2, atol=1e-10
    )

    # test to check get_rcm()
    cnmf_reconstructed_movie_AouterC = df.iloc[-1].cnmf.get_rcm("all")
    cnmf_reconstructed_movie_AouterC_actual = numpy.load(
        ground_truths_dir.joinpath("cnmf", "reconstructed_movie_new.npy")
    )
    numpy.testing.assert_allclose(
        cnmf_reconstructed_movie_AouterC.as_numpy(),
        cnmf_reconstructed_movie_AouterC_actual,
        rtol=1e-1,
        atol=1e-10,
    )

    # test that get_item is working properly for LazyArrays
    for i in np.random.randint(
        10, cnmf_reconstructed_movie_AouterC_actual.shape[0] - 11, size=10
    ):
        numpy.testing.assert_allclose(
            cnmf_reconstructed_movie_AouterC[i],
            cnmf_reconstructed_movie_AouterC_actual[i],
            rtol=1e-1,
            atol=1e-10,
        )
    for i in np.random.randint(
        10, cnmf_reconstructed_movie_AouterC_actual.shape[0] - 11, size=10
    ):
        numpy.testing.assert_allclose(
            cnmf_reconstructed_movie_AouterC[i - 5 : i + 5],
            cnmf_reconstructed_movie_AouterC_actual[i - 5 : i + 5],
            rtol=1e-1,
            atol=1e-10,
        )

    # test to check get_rcb()
    cnmf_reconstructed_background = df.iloc[-1].cnmf.get_rcb()
    cnmf_reconstructed_background_actual = numpy.load(
        ground_truths_dir.joinpath("cnmf", "reconstructed_background.npy")
    )
    numpy.testing.assert_allclose(
        cnmf_reconstructed_background.as_numpy(),
        cnmf_reconstructed_background_actual,
        rtol=1e-2,
        atol=1e-10,
    )

    # test to check get_residuals()
    cnmf_residuals = df.iloc[-1].cnmf.get_residuals()
    # I think something is wrong with the residuals groundtruth file
    # cnmf_residuals_actual = numpy.load(ground_truths_dir.joinpath("cnmf", "residuals.npy"))
    numpy.testing.assert_allclose(
        cnmf_residuals.as_numpy(),
        df.iloc[-1].caiman.get_input_movie()
        - cnmf_reconstructed_movie_AouterC_actual
        - cnmf_reconstructed_background_actual,
        rtol=1e2,
        atol=1e-5,
    )

    # test to check caiman get_input_movie_path(), should be output of previous mcorr
    assert (
        df.iloc[-1].caiman.get_input_movie_path()
        == df.paths.resolve(df.iloc[-1]["input_movie_path"])
<<<<<<< HEAD
        == batch_dir.joinpath(df.iloc[-1]["input_movie_path"])
=======
        == batch_dir_canon.joinpath(df.iloc[-1]["input_movie_path"])
>>>>>>> a79aef3c
    )

    # test to check caiman get_correlation_img()
    cnmf_corr_img = df.iloc[-1].caiman.get_corr_image()
    cnmf_corr_img_actual = numpy.load(
        ground_truths_dir.joinpath("cnmf", "cnmf_correlation_img.npy")
    )
    numpy.testing.assert_allclose(
        cnmf_corr_img, cnmf_corr_img_actual, rtol=1e-5, atol=1e-5
    )

    # test to check caiman get_projection("mean")
    cnmf_mean = df.iloc[-1].caiman.get_projection("mean")
    cnmf_mean_actual = numpy.load(ground_truths_dir.joinpath("cnmf", "cnmf_mean.npy"))
    numpy.testing.assert_array_equal(cnmf_mean, cnmf_mean_actual)

    # test to check caiman get_projection("std")
    cnmf_std = df.iloc[-1].caiman.get_projection("std")
    cnmf_std_actual = numpy.load(ground_truths_dir.joinpath("cnmf", "cnmf_std.npy"))
    numpy.testing.assert_array_equal(cnmf_std, cnmf_std_actual)

    # test to check caiman get_projection("max")
    cnmf_max = df.iloc[-1].caiman.get_projection("std")
    cnmf_max_actual = numpy.load(ground_truths_dir.joinpath("cnmf", "cnmf_std.npy"))
    numpy.testing.assert_array_equal(cnmf_max, cnmf_max_actual)

    # test to check passing optional ixs components to various functions
    ixs_components = numpy.array([1, 3, 5, 2])

    # test to check ixs components for cnmf.get_masks()
    ixs_spatial_masks = df.iloc[-1].cnmf.get_masks(ixs_components)
    ixs_spatial_masks_actual = numpy.load(
        ground_truths_dir.joinpath("cnmf", "cnmf_ixs", "ixs_spatial_masks.npy"),
        allow_pickle=True,
    )
    numpy.testing.assert_array_equal(ixs_spatial_masks, ixs_spatial_masks_actual)

    # test to check ixs components for cnmf.get_contours()
    ixs_contours_contours = df.iloc[-1].cnmf.get_contours(ixs_components)[0]
    ixs_contours_contours_actual = numpy.load(
        ground_truths_dir.joinpath(
            "cnmf", "cnmf_ixs", "ixs_spatial_contours_contours.npy"
        ),
        allow_pickle=True,
    )
    ixs_contours_coms = df.iloc[-1].cnmf.get_contours(ixs_components)[1]
    ixs_contours_coms_actual = numpy.load(
        ground_truths_dir.joinpath("cnmf", "cnmf_ixs", "ixs_spatial_contours_coms.npy"),
        allow_pickle=True,
    )
    for contour, actual_contour in zip(
        ixs_contours_contours, ixs_contours_contours_actual
    ):
        numpy.testing.assert_allclose(contour, actual_contour, rtol=1e-2, atol=1e-10)
    for com, actual_com in zip(ixs_contours_coms, ixs_contours_coms_actual):
        numpy.testing.assert_allclose(com, actual_com, rtol=1e-2, atol=1e-10)

    # test to check ixs components for cnmf.get_temporal()
    ixs_temporal_components = df.iloc[-1].cnmf.get_temporal(ixs_components)
    ixs_temporal_components_actual = numpy.load(
        ground_truths_dir.joinpath("cnmf", "cnmf_ixs", "ixs_temporal_components.npy"),
        allow_pickle=True,
    )
    numpy.testing.assert_allclose(
        ixs_temporal_components, ixs_temporal_components_actual, rtol=1e-2, atol=1e-10
    )


def test_cnmfe():
    set_parent_raw_data_path(vid_dir)

    df, batch_path = _create_tmp_batch()

    batch_path = Path(batch_path)
    batch_dir = batch_path.parent
    batch_dir_canon = batch_dir.resolve()

    input_movie_path = get_datafile("cnmfe")
    print(input_movie_path)
    df.caiman.add_item(
        algo="mcorr",
        item_name=f"test-cnmfe-mcorr",
        input_movie_path=input_movie_path,
        params=test_params["mcorr"],
    )
    process = df.iloc[-1].caiman.run()
    # process.wait()

    df = load_batch(batch_path)

    # Test if running full cnmfe works
    print("testing cnmfe")
    algo = "cnmfe"
    param_name = "cnmfe_full"
    input_movie_path = df.iloc[0].mcorr.get_output_path()
    print(input_movie_path)

    df.caiman.add_item(
        algo=algo,
        item_name=f"test-{algo}",
        input_movie_path=input_movie_path,
        params=test_params[param_name],
    )

    assert df.iloc[-1]["algo"] == algo
    assert df.iloc[-1]["item_name"] == f"test-{algo}"
    assert df.iloc[-1]["params"] == test_params[param_name]
    assert df.iloc[-1]["outputs"] is None
    try:
        UUID(df.iloc[-1]["uuid"])
    except:
        pytest.fail("Something wrong with setting UUID for batch items")

    assert (
<<<<<<< HEAD
        batch_dir.joinpath(df.iloc[-1]["input_movie_path"])
        == batch_dir.joinpath(df.iloc[0].mcorr.get_output_path())
=======
        batch_dir_canon.joinpath(df.iloc[-1]["input_movie_path"])
        == batch_dir_canon.joinpath(df.iloc[0].mcorr.get_output_path())
>>>>>>> a79aef3c
        == df.paths.resolve(df.iloc[-1]["input_movie_path"])
    )

    process = df.iloc[-1].caiman.run()
    # process.wait()

    df = load_batch(batch_path)

    with pd.option_context("display.max_rows", None, "display.max_columns", None):
        print(df)

    pprint(df.iloc[-1]["outputs"], width=-1)
    print(df.iloc[-1]["outputs"]["traceback"])

    # Confirm output path is as expected
    assert df.iloc[-1]["outputs"]["success"] is True
    assert df.iloc[-1]["outputs"]["traceback"] is None

    assert (
        input_movie_path
        == df.iloc[-1].caiman.get_input_movie_path()
        == df.paths.resolve(df.iloc[-1]["input_movie_path"])
    )

    assert batch_dir_canon.joinpath(
        str(df.iloc[-1]["uuid"]), f'{df.iloc[-1]["uuid"]}.hdf5'
    ) == df.paths.resolve(df.iloc[-1]["outputs"]["cnmf-hdf5-path"])

    # test to check mmap output path
    assert (
<<<<<<< HEAD
        batch_dir.joinpath(
=======
        batch_dir_canon.joinpath(
>>>>>>> a79aef3c
            str(df.iloc[-1]["uuid"]),
            f'{df.iloc[-1]["uuid"]}_cnmf-memmap_d1_128_d2_128_d3_1_order_C_frames_1000.mmap',
        )
        == df.paths.resolve(df.iloc[-1]["outputs"]["cnmf-memmap-path"])
<<<<<<< HEAD
        == batch_dir.joinpath(df.iloc[-1]["outputs"]["cnmf-memmap-path"])
=======
        == batch_dir_canon.joinpath(df.iloc[-1]["outputs"]["cnmf-memmap-path"])
>>>>>>> a79aef3c
    )

    # test to check mean-projection output path
    assert (
<<<<<<< HEAD
        batch_dir.joinpath(df.iloc[-1]["outputs"]["mean-projection-path"])
        == df.paths.resolve(df.iloc[-1]["outputs"]["mean-projection-path"])
        == batch_dir.joinpath(
=======
        batch_dir_canon.joinpath(df.iloc[-1]["outputs"]["mean-projection-path"])
        == df.paths.resolve(df.iloc[-1]["outputs"]["mean-projection-path"])
        == batch_dir_canon.joinpath(
>>>>>>> a79aef3c
            str(df.iloc[-1]["uuid"]), f'{df.iloc[-1]["uuid"]}_mean_projection.npy'
        )
    )

    # test to check std-projection output path
    assert (
<<<<<<< HEAD
        batch_dir.joinpath(df.iloc[-1]["outputs"]["std-projection-path"])
        == df.paths.resolve(df.iloc[-1]["outputs"]["std-projection-path"])
        == batch_dir.joinpath(
=======
        batch_dir_canon.joinpath(df.iloc[-1]["outputs"]["std-projection-path"])
        == df.paths.resolve(df.iloc[-1]["outputs"]["std-projection-path"])
        == batch_dir_canon.joinpath(
>>>>>>> a79aef3c
            str(df.iloc[-1]["uuid"]), f'{df.iloc[-1]["uuid"]}_std_projection.npy'
        )
    )

    # test to check max-projection output path
    assert (
<<<<<<< HEAD
        batch_dir.joinpath(df.iloc[-1]["outputs"]["max-projection-path"])
        == df.paths.resolve(df.iloc[-1]["outputs"]["max-projection-path"])
        == batch_dir.joinpath(
=======
        batch_dir_canon.joinpath(df.iloc[-1]["outputs"]["max-projection-path"])
        == df.paths.resolve(df.iloc[-1]["outputs"]["max-projection-path"])
        == batch_dir_canon.joinpath(
>>>>>>> a79aef3c
            str(df.iloc[-1]["uuid"]), f'{df.iloc[-1]["uuid"]}_max_projection.npy'
        )
    )

    # extension tests - full

    # test to check cnmf get_cnmf_memmap()
    cnmfe_mmap_output = df.iloc[-1].cnmf.get_cnmf_memmap()
    cnmfe_mmap_output_actual = numpy.load(
        ground_truths_dir.joinpath("cnmfe_full", "cnmfe_full_output_mmap.npy")
    )
    numpy.testing.assert_array_equal(cnmfe_mmap_output, cnmfe_mmap_output_actual)

    # test to check input memmap paths
    cnmfe_input_mmap = df.iloc[-1].caiman.get_input_movie()
    cnmfe_input_mmap_actual = numpy.load(
        ground_truths_dir.joinpath("cnmfe_full", "cnmfe_full_input_mmap.npy")
    )
    numpy.testing.assert_array_equal(cnmfe_input_mmap, cnmfe_input_mmap_actual)
    # cnmf input memmap from mcorr output should also equal mcorr output
    mcorr_output = df.iloc[0].mcorr.get_output()
    numpy.testing.assert_array_equal(cnmfe_input_mmap, mcorr_output)

    # test to check cnmf get_output_path()
    assert (
        df.iloc[-1].cnmf.get_output_path()
<<<<<<< HEAD
        == batch_dir.joinpath(df.iloc[-1]["outputs"]["cnmf-hdf5-path"])
=======
        == batch_dir_canon.joinpath(df.iloc[-1]["outputs"]["cnmf-hdf5-path"])
>>>>>>> a79aef3c
        == df.iloc[-1].paths.resolve(df.iloc[-1]["outputs"]["cnmf-hdf5-path"])
    )

    # test to check cnmf get_output()
    assert isinstance(df.iloc[-1].cnmf.get_output(), CNMF)
    # this doesn't work because some keys in the hdf5 file are
    # not always identical, like the path to the mmap file
    # assert sha1(open(df.iloc[1].cnmf.get_output_path(), "rb").read()).hexdigest() == sha1(open(ground_truths_dir.joinpath('cnmf', 'cnmf_output.hdf5'), "rb").read()).hexdigest()

    # test to check cnmf get_masks()
    cnmfe_spatial_masks = df.iloc[-1].cnmf.get_masks("good")
    cnmfe_spatial_masks_actual = numpy.load(
        ground_truths_dir.joinpath("cnmfe_full", "cnmfe_spatial_masks.npy")
    )
    numpy.testing.assert_array_equal(cnmfe_spatial_masks, cnmfe_spatial_masks_actual)

    # test to check get_contours()
    cnmfe_spatial_contours_contours = df.iloc[-1].cnmf.get_contours("good")[0]
    cnmfe_spatial_contours_coms = df.iloc[-1].cnmf.get_contours("good")[1]
    cnmfe_spatial_contours_contours_actual = numpy.load(
        ground_truths_dir.joinpath("cnmfe_full", "cnmfe_spatial_contours_contours.npy"),
        allow_pickle=True,
    )
    cnmfe_spatial_contours_coms_actual = numpy.load(
        ground_truths_dir.joinpath("cnmfe_full", "cnmfe_spatial_contours_coms.npy"),
        allow_pickle=True,
    )
    for contour, actual_contour in zip(
        cnmfe_spatial_contours_contours, cnmfe_spatial_contours_contours_actual
    ):
        numpy.testing.assert_allclose(contour, actual_contour, rtol=1e-2, atol=1e-10)
    for com, actual_com in zip(
        cnmfe_spatial_contours_coms, cnmfe_spatial_contours_coms_actual
    ):
        numpy.testing.assert_allclose(com, actual_com, rtol=1e-2, atol=1e-10)

    # test to check get_temporal()
    cnmfe_temporal_components = df.iloc[-1].cnmf.get_temporal("good")
    cnmfe_temporal_components_actual = numpy.load(
        ground_truths_dir.joinpath("cnmfe_full", "cnmfe_temporal_components.npy")
    )
    numpy.testing.assert_allclose(
        cnmfe_temporal_components,
        cnmfe_temporal_components_actual,
        rtol=1e1,
        atol=1e-1,
    )

    # test to check get_rcm()
    cnmfe_reconstructed_movie_AouterC = df.iloc[-1].cnmf.get_rcm("all")
    cnmfe_reconstructed_movie_AouterC_actual = numpy.load(
        ground_truths_dir.joinpath("cnmfe_full", "cnmfe_reconstructed_movie_new.npy")
    )
    numpy.testing.assert_allclose(
        cnmfe_reconstructed_movie_AouterC.as_numpy(),
        cnmfe_reconstructed_movie_AouterC_actual,
        rtol=1e2,
        atol=1e-1,
    )

    # test to check get_rcb()
    cnmfe_reconstructed_background = df.iloc[-1].cnmf.get_rcb()
    cnmfe_reconstructed_background_actual = numpy.load(
        ground_truths_dir.joinpath("cnmfe_full", "cnmfe_reconstructed_background.npy")
    )
    numpy.testing.assert_allclose(
        cnmfe_reconstructed_background.as_numpy(),
        cnmfe_reconstructed_background_actual,
        rtol=1e-2,
        atol=1e-10,
    )

    # test to check get_residuals()
    cnmfe_residuals = df.iloc[-1].cnmf.get_residuals()
    # something wrong with residuals groundtruth file, maybe it was not created with proper Y - (A * C) - (b * f)
    # cnmfe_residuals_actual = numpy.load(ground_truths_dir.joinpath("cnmfe_full", "cnmfe_residuals.npy"))
    numpy.testing.assert_allclose(
        cnmfe_residuals.as_numpy(),
        df.iloc[-1].caiman.get_input_movie()
        - cnmfe_reconstructed_movie_AouterC_actual
        - cnmfe_reconstructed_background_actual,
        rtol=1e2,
        atol=1e-1,
    )

    # test to check passing optional ixs components to various functions
    ixs_components = numpy.array([1, 4, 7, 3])

    # test to check ixs components for cnmf.get_masks()
    ixs_spatial_masks = df.iloc[-1].cnmf.get_masks(ixs_components)
    ixs_spatial_masks_actual = numpy.load(
        ground_truths_dir.joinpath("cnmfe_full", "cnmfe_ixs", "ixs_spatial_masks.npy"),
        allow_pickle=True,
    )
    numpy.testing.assert_array_equal(ixs_spatial_masks, ixs_spatial_masks_actual)

    # test to check ixs components for cnmf.get_contours()
    ixs_contours_contours = df.iloc[-1].cnmf.get_contours(ixs_components)[0]
    ixs_contours_contours_actual = numpy.load(
        ground_truths_dir.joinpath(
            "cnmfe_full", "cnmfe_ixs", "ixs_spatial_contours_contours.npy"
        ),
        allow_pickle=True,
    )
    ixs_contours_coms = df.iloc[-1].cnmf.get_contours(ixs_components)[1]
    ixs_contours_coms_actual = numpy.load(
        ground_truths_dir.joinpath(
            "cnmfe_full", "cnmfe_ixs", "ixs_spatial_contours_coms.npy"
        ),
        allow_pickle=True,
    )
    for contour, actual_contour in zip(
        ixs_contours_contours, ixs_contours_contours_actual
    ):
        numpy.testing.assert_allclose(contour, actual_contour, rtol=1e-2, atol=1e-10)
    for com, actual_com in zip(ixs_contours_coms, ixs_contours_coms_actual):
        numpy.testing.assert_allclose(com, actual_com, rtol=1e-2, atol=1e-10)

    # test to check ixs components for cnmf.get_temporal()
    ixs_temporal_components = df.iloc[-1].cnmf.get_temporal(ixs_components)
    ixs_temporal_components_actual = numpy.load(
        ground_truths_dir.joinpath(
            "cnmfe_full", "cnmfe_ixs", "ixs_temporal_components.npy"
        ),
        allow_pickle=True,
    )
    numpy.testing.assert_allclose(
        ixs_temporal_components, ixs_temporal_components_actual, rtol=1e1, atol=1e-5
    )


def test_remove_item():
    set_parent_raw_data_path(vid_dir)
    algo = "mcorr"
    df, batch_path = _create_tmp_batch()
    input_movie_path = get_datafile(algo)

    # make small version of movie for quick testing
    movie = tifffile.imread(input_movie_path)
    small_movie_path = input_movie_path.parent.joinpath("small_movie.tif")
    tifffile.imwrite(small_movie_path, movie[:1001])

    print(input_movie_path)
    df.caiman.add_item(
        algo="mcorr",
        item_name=f"test0",
        input_movie_path=small_movie_path,
        params=test_params["mcorr"],
    )

    df.caiman.add_item(
        algo="mcorr",
        item_name=f"test1",
        input_movie_path=small_movie_path,
        params=test_params["mcorr"],
    )

    df.caiman.add_item(
        algo="cnmf",
        item_name=f"test2",
        input_movie_path=small_movie_path,
        params=test_params["cnmf"],
    )

    diff_params = deepcopy(test_params["cnmf"])
    diff_params["main"]["gSig"] = (6, 6)
    diff_params["main"]["merge_thr"] = 0.85
    df.caiman.add_item(
        algo="cnmf",
        item_name=f"test3",
        input_movie_path=small_movie_path,
        params=diff_params,
    )

    for i, r in df.iterrows():
        proc = r.caiman.run()
        # proc.wait()

    df = load_batch(df.paths.get_batch_path())

    # make sure we can get mcorr movie output of 0th and 1st indices
    path0 = df.iloc[0].mcorr.get_output_path()
    path0_input = df.iloc[0].caiman.get_input_movie_path()
    assert path0.exists()
    df.iloc[0].mcorr.get_output()
    # index 1
    path1 = df.iloc[1].mcorr.get_output_path()
    path1_input = df.iloc[1].caiman.get_input_movie_path()
    assert path1.exists()
    df.iloc[1].mcorr.get_output()

    # make sure we can get cnmf output of 2nd and 3rd indices
    path2 = df.iloc[2].cnmf.get_output_path()
    assert path2.exists()
    df.iloc[2].cnmf.get_output()
    data2 = df.iloc[2].cnmf.get_temporal()
    path3 = df.iloc[3].cnmf.get_output_path()
    assert path3.exists()
    df.iloc[3].cnmf.get_output()
    data3 = df.iloc[3].cnmf.get_temporal()

    # remove index 1
    df.caiman.remove_item(index=1, remove_data=True)
    assert path1.exists() == False
    assert df.isin([f"test1"]).any().any() == False
    # input movie path should be unaffected
    assert path1_input.exists()

    # shouldn't affect data at other indices
    assert path0.exists()
    assert df.iloc[0]["item_name"] == f"test0"
    assert df.iloc[1]["item_name"] == f"test2"
    assert df.iloc[2]["item_name"] == f"test3"
    assert df.iloc[0].mcorr.get_output_path().exists()
    df.iloc[0].mcorr.get_output()
    assert df.iloc[1].cnmf.get_output_path().exists()
    df.iloc[1].cnmf.get_output()
    # check that the earlier data from index 2, now index 1, is equal
    np.testing.assert_array_equal(data2, df.iloc[1].cnmf.get_temporal())
    assert df.iloc[2].cnmf.get_output_path().exists()
    df.iloc[2].cnmf.get_output()
    # check that the earlier data from index 3, now index 2, is equal
    np.testing.assert_array_equal(data3, df.iloc[2].cnmf.get_temporal())
    np.testing.assert_raises(
        AssertionError,
        np.testing.assert_array_equal,
        data2,
        df.iloc[2].cnmf.get_temporal(),
    )


def test_cache():
    print("*** Testing cache ***")
    cnmf.cnmf_cache.clear_cache()

    set_parent_raw_data_path(vid_dir)
    algo = "mcorr"

    df, batch_path = _create_tmp_batch()

    batch_path = Path(batch_path)
    batch_dir = batch_path.parent
    batch_dir_canon = batch_dir.resolve()

    input_movie_path = get_datafile(algo)
    print(input_movie_path)

    df.caiman.add_item(
        algo=algo,
        item_name=f"test-{algo}",
        input_movie_path=input_movie_path,
        params=test_params[algo],
    )

    assert df.iloc[-1]["algo"] == algo
    assert df.iloc[-1]["item_name"] == f"test-{algo}"
    assert df.iloc[-1]["params"] == test_params[algo]
    assert df.iloc[-1]["outputs"] is None
    try:
        UUID(df.iloc[-1]["uuid"])
    except:
        pytest.fail("Something wrong with setting UUID for batch items")

    vid_dir_canon = vid_dir.resolve()
    assert vid_dir_canon.joinpath(
        df.iloc[-1]["input_movie_path"]
    ) == vid_dir_canon.joinpath(f"{algo}.tif")

    process = df.iloc[-1].caiman.run()
    # process.wait()

    df = load_batch(batch_path)

    with pd.option_context("display.max_rows", None, "display.max_columns", None):
        print(df)

    pprint(df.iloc[-1]["outputs"], width=-1)
    print(df.iloc[-1]["outputs"]["traceback"])
    assert df.iloc[-1]["outputs"]["success"] is True
    assert df.iloc[-1]["outputs"]["traceback"] is None

    assert (
<<<<<<< HEAD
        batch_dir.joinpath(df.iloc[-1]["outputs"]["mcorr-output-path"])
        == df.paths.resolve(df.iloc[-1]["outputs"]["mcorr-output-path"])
        == batch_dir.joinpath(
=======
        batch_dir_canon.joinpath(df.iloc[-1]["outputs"]["mcorr-output-path"])
        == df.paths.resolve(df.iloc[-1]["outputs"]["mcorr-output-path"])
        == batch_dir_canon.joinpath(
>>>>>>> a79aef3c
            str(df.iloc[-1]["uuid"]),
            f'{df.iloc[-1]["uuid"]}-mcorr_els__d1_60_d2_80_d3_1_order_F_frames_2000.mmap',
        )
    )

    algo = "cnmf"
    input_movie_path = df.iloc[-1].mcorr.get_output_path()
    df.caiman.add_item(
        algo=algo,
        item_name=f"test-{algo}",
        input_movie_path=input_movie_path,
        params=test_params[algo],
    )

    assert df.iloc[-1]["algo"] == algo
    assert df.iloc[-1]["item_name"] == f"test-{algo}"
    assert df.iloc[-1]["params"] == test_params[algo]
    assert df.iloc[-1]["outputs"] is None
    try:
        UUID(df.iloc[-1]["uuid"])
    except:
        pytest.fail("Something wrong with setting UUID for batch items")
    print("cnmf input_movie_path:", df.iloc[-1]["input_movie_path"])
    assert batch_dir_canon.joinpath(df.iloc[-1]["input_movie_path"]) == input_movie_path

    process = df.iloc[-1].caiman.run()
    # process.wait()

    df = load_batch(batch_path)

    with pd.option_context("display.max_rows", None, "display.max_columns", None):
        print(df)

    pprint(df.iloc[-1]["outputs"], width=-1)
    print(df.iloc[-1]["outputs"]["traceback"])

    # test that cache values are returned when calls are made to same function

    # testing that cache size limits work
    cnmf.cnmf_cache.set_maxsize("1M")
    cnmf_output = df.iloc[-1].cnmf.get_output()
    hex_get_output = hex(id(cnmf_output))
    cache = cnmf.cnmf_cache.get_cache()
    hex1 = hex(id(cache[cache["function"] == "get_output"]["return_val"].item()))
    # assert(hex(id(df.iloc[-1].cnmf.get_output(copy=False))) == hex1)
    # assert(hex_get_output != hex1)
    time_stamp1 = cache[cache["function"] == "get_output"]["time_stamp"].item()
    df.iloc[-1].cnmf.get_temporal("good")
    df.iloc[-1].cnmf.get_contours("good")
    df.iloc[-1].cnmf.get_masks("good")
    df.iloc[-1].cnmf.get_temporal(np.arange(7))
    df.iloc[-1].cnmf.get_temporal(np.arange(8))
    df.iloc[-1].cnmf.get_temporal(np.arange(9))
    df.iloc[-1].cnmf.get_temporal(np.arange(6))
    df.iloc[-1].cnmf.get_temporal(np.arange(5))
    df.iloc[-1].cnmf.get_temporal(np.arange(4))
    df.iloc[-1].cnmf.get_temporal(np.arange(3))
    df.iloc[-1].cnmf.get_masks(np.arange(8))
    df.iloc[-1].cnmf.get_masks(np.arange(9))
    df.iloc[-1].cnmf.get_masks(np.arange(7))
    df.iloc[-1].cnmf.get_masks(np.arange(6))
    df.iloc[-1].cnmf.get_masks(np.arange(5))
    df.iloc[-1].cnmf.get_masks(np.arange(4))
    df.iloc[-1].cnmf.get_masks(np.arange(3))
    time_stamp2 = cache[cache["function"] == "get_output"]["time_stamp"].item()
    hex2 = hex(id(cache[cache["function"] == "get_output"]["return_val"].item()))
    assert cache[cache["function"] == "get_output"].index.size == 1
    # after adding enough items for cache to exceed max size, cache should remove least recently used items until
    # size is back under max
    assert len(cnmf.cnmf_cache.get_cache().index) == 17
    # the time stamp to get_output the second time should be greater than the original time
    # stamp because the cached item is being returned and therefore will have been accessed more recently
    assert time_stamp2 > time_stamp1
    # the hex id of the item in the cache when get_output is first called
    # should be the same hex id of the item in the cache when get_output is called again
    assert hex1 == hex2

    # test clear_cache()
    cnmf.cnmf_cache.clear_cache()
    assert len(cnmf.cnmf_cache.get_cache().index) == 0

    # checking that cache is cleared, checking speed at which item is returned
    start = time.time()
    df.iloc[-1].cnmf.get_output()
    end = time.time()
    assert len(cnmf.cnmf_cache.get_cache().index) == 1

    # second call to item now added to cache, time to return item should be must faster than before because item has
    # now been cached
    start2 = time.time()
    df.iloc[-1].cnmf.get_output()
    end2 = time.time()
    assert end2 - start2 < end - start

    # testing clear_cache() again, length of dataframe should be zero
    cnmf.cnmf_cache.clear_cache()
    assert len(cnmf.cnmf_cache.get_cache().index) == 0

    # test setting maxsize as 0, should effectively disable the cache...additionally, time to return an item called
    # twice should roughly be the same because item is not being stored in the cache
    # cache length should remain zero throughout calls to extension functions
    cnmf.cnmf_cache.set_maxsize(0)
    start = time.time()
    df.iloc[-1].cnmf.get_output()
    end = time.time()
    assert len(cnmf.cnmf_cache.get_cache().index) == 0

    start2 = time.time()
    df.iloc[-1].cnmf.get_output()
    end2 = time.time()
    assert len(cnmf.cnmf_cache.get_cache().index) == 0
<<<<<<< HEAD
    assert abs((end - start) - (end2 - start2)) < 0.05
=======
    assert abs((end - start) - (end2 - start2)) < 0.1
>>>>>>> a79aef3c

    # test to check that separate cache items are being returned for different batch items
    # must add another item to the batch, running cnmfe

    input_movie_path = get_datafile("cnmfe")
    print(input_movie_path)
    df.caiman.add_item(
        algo="mcorr",
        item_name=f"test-cnmfe-mcorr",
        input_movie_path=input_movie_path,
        params=test_params["mcorr"],
    )
    process = df.iloc[-1].caiman.run()
    # process.wait()

    df = load_batch(batch_path)

    algo = "cnmfe"
    param_name = "cnmfe_full"
    input_movie_path = df.iloc[-1].mcorr.get_output_path()
    print(input_movie_path)

    df.caiman.add_item(
        algo=algo,
        item_name=f"test-{algo}",
        input_movie_path=input_movie_path,
        params=test_params[param_name],
    )

    process = df.iloc[-1].caiman.run()
    # process.wait()

    df = load_batch(batch_path)

    cnmf.cnmf_cache.set_maxsize("1M")

    df.iloc[1].cnmf.get_output()  # cnmf output
    df.iloc[-1].cnmf.get_output()  # cnmfe output

    cache = cnmf.cnmf_cache.get_cache()

    # checking that both outputs from different batch items are added to the cache
    assert len(cache.index) == 2

    # checking that the uuid of each outputs from the different batch items are not the same
    assert cache.iloc[-1]["uuid"] != cache.iloc[-2]["uuid"]

    # checking that the uuid of the output in the cache is the correct uuid of the batch item in the df
    assert cache.iloc[-1]["uuid"] == df.iloc[-1]["uuid"]

    # call get output from cnmf, check that it is the most recent thing called in the cache
    time.sleep(0.01)  # make absolutely sure the times aren't identical
    df.iloc[1].cnmf.get_output()
    cnmf_uuid = df.iloc[1]["uuid"]
    cache_sorted = cache.sort_values(by=["time_stamp"], ascending=True)
    print("Cache sorted from oldest to newest call:")
    print(cache_sorted)
    print("Call times:")
    for _, row in cache_sorted.iterrows():
        print(f"{row['time_stamp']}", end=", ")
    print("")

    most_recently_called = cache_sorted.iloc[-1]
    cache_uuid = most_recently_called["uuid"]
    assert cnmf_uuid == cache_uuid

    # check to make sure by certain params that it is cnmf vs cnmfe
    output = df.iloc[1].cnmf.get_output()
    assert output.params.patch["low_rank_background"] == True
    output2 = df.iloc[-1].cnmf.get_output()
    assert output2.params.patch["low_rank_background"] == False

    # test for copy
    # if return_copy=True, then hex id of calls to the same function should be false
    output = df.iloc[1].cnmf.get_output()
    assert hex(id(output)) != hex(
        id(cache.sort_values(by=["time_stamp"], ascending=True).iloc[-1])
    )
    # if return_copy=False, then hex id of calls to the same function should be true
    output = df.iloc[1].cnmf.get_output(return_copy=False)
    output2 = df.iloc[1].cnmf.get_output(return_copy=False)
    assert hex(id(output)) == hex(id(output2))
    assert hex(id(cnmf.cnmf_cache.get_cache().iloc[-1]["return_val"])) == hex(
        id(output)
<<<<<<< HEAD
    )


def test_backends():
    """test subprocess, local, and async_local backend"""
    set_parent_raw_data_path(vid_dir)
    algo = "mcorr"
    df, batch_path = _create_tmp_batch()
    input_movie_path = get_datafile(algo)

    # make small version of movie for quick testing
    movie = tifffile.imread(input_movie_path)
    small_movie_path = input_movie_path.parent.joinpath("small_movie.tif")
    tifffile.imwrite(small_movie_path, movie[:1001])
    print(input_movie_path)

    # put backends that can run in the background first to save time
    backends = [
        COMPUTE_BACKEND_SUBPROCESS,
        COMPUTE_BACKEND_ASYNC,
        COMPUTE_BACKEND_LOCAL,
    ]
    for backend in backends:
        df.caiman.add_item(
            algo="mcorr",
            item_name=f"test-{backend}",
            input_movie_path=small_movie_path,
            params=test_params["mcorr"],
        )

    # run using each backend
    procs = []
    with ensure_server(None) as (dview, _):
        for backend, (_, item) in zip(backends, df.iterrows()):
            procs.append(item.caiman.run(backend=backend, dview=dview, wait=False))

    # wait for all to finish
    for proc in procs:
        proc.wait()

    # compare results
    df = load_batch(batch_path)
    for i, item in df.iterrows():
        output = item.mcorr.get_output()

        if i == 0:
            # save to compare to other results
            first_output = output
        else:
            numpy.testing.assert_array_equal(output, first_output)
=======
    )
>>>>>>> a79aef3c
<|MERGE_RESOLUTION|>--- conflicted
+++ resolved
@@ -14,11 +14,8 @@
 from mesmerize_core.batch_utils import (
     DATAFRAME_COLUMNS,
     COMPUTE_BACKEND_SUBPROCESS,
-<<<<<<< HEAD
     COMPUTE_BACKEND_LOCAL,
     COMPUTE_BACKEND_ASYNC,
-=======
->>>>>>> a79aef3c
     get_full_raw_data_path,
 )
 from mesmerize_core.utils import IS_WINDOWS
@@ -38,20 +35,15 @@
 import tifffile
 from copy import deepcopy
 
-<<<<<<< HEAD
 pytest_plugins = ("pytest_asyncio",)
 
-tmp_dir = Path(os.path.dirname(os.path.abspath(__file__)), "tmp")
-vid_dir = Path(os.path.dirname(os.path.abspath(__file__)), "videos")
-ground_truths_dir = Path(os.path.dirname(os.path.abspath(__file__)), "ground_truths")
-=======
+
 # don't call "resolve" on these - want to make sure we can handle non-canonical paths correctly
 tmp_dir = Path(os.path.dirname(os.path.abspath(__file__)), "test data", "tmp")
 vid_dir = Path(os.path.dirname(os.path.abspath(__file__)), "test data", "videos")
 ground_truths_dir = Path(
     os.path.dirname(os.path.abspath(__file__)), "test data", "ground_truths"
 )
->>>>>>> a79aef3c
 ground_truths_file = Path(
     os.path.dirname(os.path.abspath(__file__)), "test data", "ground_truths.zip"
 )
@@ -194,17 +186,10 @@
 
     # test that batch path is propagated to pd.Series
     assert (
-<<<<<<< HEAD
-        df.attrs["batch_path"]
-        == df.paths.get_batch_path()
-        == df.iloc[-1].paths.get_batch_path()
-        == df.iloc[-1].attrs["batch_path"]
-=======
         df.attrs["batch_path"].resolve()
         == df.paths.get_batch_path()
         == df.iloc[-1].paths.get_batch_path()
         == df.iloc[-1].attrs["batch_path"].resolve()
->>>>>>> a79aef3c
     )
 
     # test that path resolve works for parent_raw_dir
@@ -212,11 +197,7 @@
     assert (
         df.paths.resolve(rel_input_movie_path)
         == df.iloc[-1].paths.resolve(rel_input_movie_path)
-<<<<<<< HEAD
-        == input_movie_path
-=======
         == input_movie_path.resolve()
->>>>>>> a79aef3c
     )
     # test that path splitting works for parent_raw_dir
     vid_dir_canon = vid_dir.resolve()
@@ -231,13 +212,8 @@
 
     assert (
         get_full_raw_data_path(df.iloc[-1]["input_movie_path"])
-<<<<<<< HEAD
-        == vid_dir.joinpath(f"{algo}.tif")
-        == vid_dir.joinpath(df.iloc[-1]["input_movie_path"])
-=======
         == vid_dir_canon.joinpath(f"{algo}.tif")
         == vid_dir_canon.joinpath(df.iloc[-1]["input_movie_path"])
->>>>>>> a79aef3c
         == df.paths.resolve(df.iloc[-1]["input_movie_path"])
     )
 
@@ -265,11 +241,7 @@
     assert (
         df.paths.resolve(rel_mcorr_memmap_path)
         == df.iloc[-1].paths.resolve(rel_mcorr_memmap_path)
-<<<<<<< HEAD
-        == mcorr_memmap_path
-=======
         == mcorr_memmap_path_canon
->>>>>>> a79aef3c
     )
     # test that path splitting works for batch_dir
     batch_dir_canon = batch_dir.resolve()
@@ -281,26 +253,16 @@
     )
 
     assert (
-<<<<<<< HEAD
-        input_movie_path
-=======
         input_movie_path.resolve()
->>>>>>> a79aef3c
         == df.iloc[-1].caiman.get_input_movie_path()
         == df.paths.resolve(df.iloc[-1]["input_movie_path"])
     )
 
     # test to check mmap output path
     assert (
-<<<<<<< HEAD
-        batch_dir.joinpath(df.iloc[-1]["outputs"]["mcorr-output-path"])
-        == df.paths.resolve(df.iloc[-1]["outputs"]["mcorr-output-path"])
-        == batch_dir.joinpath(
-=======
         batch_dir_canon.joinpath(df.iloc[-1]["outputs"]["mcorr-output-path"])
         == df.paths.resolve(df.iloc[-1]["outputs"]["mcorr-output-path"])
         == batch_dir_canon.joinpath(
->>>>>>> a79aef3c
             str(df.iloc[-1]["uuid"]),
             f'{df.iloc[-1]["uuid"]}-mcorr_els__d1_60_d2_80_d3_1_order_F_frames_2000.mmap',
         )
@@ -317,72 +279,44 @@
 
     # test to check mean-projection output path
     assert (
-<<<<<<< HEAD
-        batch_dir.joinpath(df.iloc[-1]["outputs"]["mean-projection-path"])
-        == df.paths.resolve(df.iloc[-1]["outputs"]["mean-projection-path"])
-        == batch_dir.joinpath(
-=======
         batch_dir_canon.joinpath(df.iloc[-1]["outputs"]["mean-projection-path"])
         == df.paths.resolve(df.iloc[-1]["outputs"]["mean-projection-path"])
         == batch_dir_canon.joinpath(
->>>>>>> a79aef3c
             str(df.iloc[-1]["uuid"]), f'{df.iloc[-1]["uuid"]}_mean_projection.npy'
         )
     )
 
     # test to check std-projection output path
     assert (
-<<<<<<< HEAD
-        batch_dir.joinpath(df.iloc[-1]["outputs"]["std-projection-path"])
-        == df.paths.resolve(df.iloc[-1]["outputs"]["std-projection-path"])
-        == batch_dir.joinpath(
-=======
         batch_dir_canon.joinpath(df.iloc[-1]["outputs"]["std-projection-path"])
         == df.paths.resolve(df.iloc[-1]["outputs"]["std-projection-path"])
         == batch_dir_canon.joinpath(
->>>>>>> a79aef3c
             str(df.iloc[-1]["uuid"]), f'{df.iloc[-1]["uuid"]}_std_projection.npy'
         )
     )
 
     # test to check max-projection output path
     assert (
-<<<<<<< HEAD
-        batch_dir.joinpath(df.iloc[-1]["outputs"]["max-projection-path"])
-        == df.paths.resolve(df.iloc[-1]["outputs"]["max-projection-path"])
-        == batch_dir.joinpath(
-=======
         batch_dir_canon.joinpath(df.iloc[-1]["outputs"]["max-projection-path"])
         == df.paths.resolve(df.iloc[-1]["outputs"]["max-projection-path"])
         == batch_dir_canon.joinpath(
->>>>>>> a79aef3c
             str(df.iloc[-1]["uuid"]), f'{df.iloc[-1]["uuid"]}_max_projection.npy'
         )
     )
 
     # test to check correlation image output path
     assert (
-<<<<<<< HEAD
-        batch_dir.joinpath(df.iloc[-1]["outputs"]["corr-img-path"])
-        == df.paths.resolve(df.iloc[-1]["outputs"]["corr-img-path"])
-        == batch_dir.joinpath(str(df.iloc[-1]["uuid"]), f'{df.iloc[-1]["uuid"]}_cn.npy')
-=======
         batch_dir_canon.joinpath(df.iloc[-1]["outputs"]["corr-img-path"])
         == df.paths.resolve(df.iloc[-1]["outputs"]["corr-img-path"])
         == batch_dir_canon.joinpath(
             str(df.iloc[-1]["uuid"]), f'{df.iloc[-1]["uuid"]}_cn.npy'
         )
->>>>>>> a79aef3c
     )
 
     # test to check mcorr get_output_path()
     assert (
         df.iloc[-1].mcorr.get_output_path()
-<<<<<<< HEAD
-        == batch_dir.joinpath(
-=======
-        == batch_dir_canon.joinpath(
->>>>>>> a79aef3c
+        == batch_dir_canon.joinpath(
             str(df.iloc[-1]["uuid"]),
             f'{df.iloc[-1]["uuid"]}-mcorr_els__d1_60_d2_80_d3_1_order_F_frames_2000.mmap',
         )
@@ -485,15 +419,9 @@
     assert df.iloc[-1]["outputs"]["traceback"] is None
 
     assert (
-<<<<<<< HEAD
-        batch_dir.joinpath(df.iloc[-1]["outputs"]["mcorr-output-path"])
-        == df.paths.resolve(df.iloc[-1]["outputs"]["mcorr-output-path"])
-        == batch_dir.joinpath(
-=======
         batch_dir_canon.joinpath(df.iloc[-1]["outputs"]["mcorr-output-path"])
         == df.paths.resolve(df.iloc[-1]["outputs"]["mcorr-output-path"])
         == batch_dir_canon.joinpath(
->>>>>>> a79aef3c
             str(df.iloc[-1]["uuid"]),
             f'{df.iloc[-1]["uuid"]}-mcorr_els__d1_60_d2_80_d3_1_order_F_frames_2000.mmap',
         )
@@ -542,95 +470,57 @@
     )
 
     assert (
-<<<<<<< HEAD
-        batch_dir.joinpath(str(df.iloc[-1]["uuid"]), f'{df.iloc[-1]["uuid"]}.hdf5')
-        == df.paths.resolve(df.iloc[-1]["outputs"]["cnmf-hdf5-path"])
-        == batch_dir.joinpath(df.iloc[-1]["outputs"]["cnmf-hdf5-path"])
-=======
         batch_dir_canon.joinpath(
             str(df.iloc[-1]["uuid"]), f'{df.iloc[-1]["uuid"]}.hdf5'
         )
         == df.paths.resolve(df.iloc[-1]["outputs"]["cnmf-hdf5-path"])
         == batch_dir_canon.joinpath(df.iloc[-1]["outputs"]["cnmf-hdf5-path"])
->>>>>>> a79aef3c
     )
 
     # test to check mmap output path
     assert (
-<<<<<<< HEAD
-        batch_dir.joinpath(
-=======
         batch_dir_canon.joinpath(
->>>>>>> a79aef3c
             str(df.iloc[-1]["uuid"]),
             f'{df.iloc[-1]["uuid"]}_cnmf-memmap_d1_60_d2_80_d3_1_order_C_frames_2000.mmap',
         )
         == df.paths.resolve(df.iloc[-1]["outputs"]["cnmf-memmap-path"])
-<<<<<<< HEAD
-        == batch_dir.joinpath(df.iloc[-1]["outputs"]["cnmf-memmap-path"])
-=======
         == batch_dir_canon.joinpath(df.iloc[-1]["outputs"]["cnmf-memmap-path"])
->>>>>>> a79aef3c
     )
 
     # test to check mean-projection output path
     assert (
-<<<<<<< HEAD
-        batch_dir.joinpath(df.iloc[-1]["outputs"]["mean-projection-path"])
-        == df.paths.resolve(df.iloc[-1]["outputs"]["mean-projection-path"])
-        == batch_dir.joinpath(
-=======
         batch_dir_canon.joinpath(df.iloc[-1]["outputs"]["mean-projection-path"])
         == df.paths.resolve(df.iloc[-1]["outputs"]["mean-projection-path"])
         == batch_dir_canon.joinpath(
->>>>>>> a79aef3c
             str(df.iloc[-1]["uuid"]), f'{df.iloc[-1]["uuid"]}_mean_projection.npy'
         )
     )
 
     # test to check std-projection output path
     assert (
-<<<<<<< HEAD
-        batch_dir.joinpath(df.iloc[-1]["outputs"]["std-projection-path"])
-        == df.paths.resolve(df.iloc[-1]["outputs"]["std-projection-path"])
-        == batch_dir.joinpath(
-=======
         batch_dir_canon.joinpath(df.iloc[-1]["outputs"]["std-projection-path"])
         == df.paths.resolve(df.iloc[-1]["outputs"]["std-projection-path"])
         == batch_dir_canon.joinpath(
->>>>>>> a79aef3c
             str(df.iloc[-1]["uuid"]), f'{df.iloc[-1]["uuid"]}_std_projection.npy'
         )
     )
 
     # test to check max-projection output path
     assert (
-<<<<<<< HEAD
-        batch_dir.joinpath(df.iloc[-1]["outputs"]["max-projection-path"])
-        == df.paths.resolve(df.iloc[-1]["outputs"]["max-projection-path"])
-        == batch_dir.joinpath(
-=======
         batch_dir_canon.joinpath(df.iloc[-1]["outputs"]["max-projection-path"])
         == df.paths.resolve(df.iloc[-1]["outputs"]["max-projection-path"])
         == batch_dir_canon.joinpath(
->>>>>>> a79aef3c
             str(df.iloc[-1]["uuid"]), f'{df.iloc[-1]["uuid"]}_max_projection.npy'
         )
     )
 
     # test to check correlation image output path
     assert (
-<<<<<<< HEAD
-        batch_dir.joinpath(df.iloc[-1]["outputs"]["corr-img-path"])
-        == df.paths.resolve(df.iloc[-1]["outputs"]["corr-img-path"])
-        == batch_dir.joinpath(str(df.iloc[-1]["uuid"]), f'{df.iloc[-1]["uuid"]}_cn.npy')
-=======
         batch_dir_canon.joinpath(df.iloc[-1]["outputs"]["corr-img-path"])
         == df.paths.resolve(df.iloc[-1]["outputs"]["corr-img-path"])
         == batch_dir_canon.joinpath(
             str(df.iloc[-1]["uuid"]), f'{df.iloc[-1]["uuid"]}_cn.npy'
         )
->>>>>>> a79aef3c
     )
 
     print("testing cnmf.get_cnmf_memmap()")
@@ -654,17 +544,11 @@
     # test to check cnmf get_output_path()
     assert (
         df.iloc[-1].cnmf.get_output_path()
-<<<<<<< HEAD
-        == batch_dir.joinpath(df.iloc[-1]["outputs"]["cnmf-hdf5-path"])
-        == df.paths.resolve(df.iloc[-1]["outputs"]["cnmf-hdf5-path"])
-        == batch_dir.joinpath(str(df.iloc[-1]["uuid"]), f'{df.iloc[-1]["uuid"]}.hdf5')
-=======
         == batch_dir_canon.joinpath(df.iloc[-1]["outputs"]["cnmf-hdf5-path"])
         == df.paths.resolve(df.iloc[-1]["outputs"]["cnmf-hdf5-path"])
         == batch_dir_canon.joinpath(
             str(df.iloc[-1]["uuid"]), f'{df.iloc[-1]["uuid"]}.hdf5'
         )
->>>>>>> a79aef3c
     )
 
     # test to check cnmf get_output()
@@ -770,11 +654,7 @@
     assert (
         df.iloc[-1].caiman.get_input_movie_path()
         == df.paths.resolve(df.iloc[-1]["input_movie_path"])
-<<<<<<< HEAD
-        == batch_dir.joinpath(df.iloc[-1]["input_movie_path"])
-=======
         == batch_dir_canon.joinpath(df.iloc[-1]["input_movie_path"])
->>>>>>> a79aef3c
     )
 
     # test to check caiman get_correlation_img()
@@ -889,13 +769,8 @@
         pytest.fail("Something wrong with setting UUID for batch items")
 
     assert (
-<<<<<<< HEAD
-        batch_dir.joinpath(df.iloc[-1]["input_movie_path"])
-        == batch_dir.joinpath(df.iloc[0].mcorr.get_output_path())
-=======
         batch_dir_canon.joinpath(df.iloc[-1]["input_movie_path"])
         == batch_dir_canon.joinpath(df.iloc[0].mcorr.get_output_path())
->>>>>>> a79aef3c
         == df.paths.resolve(df.iloc[-1]["input_movie_path"])
     )
 
@@ -926,63 +801,37 @@
 
     # test to check mmap output path
     assert (
-<<<<<<< HEAD
-        batch_dir.joinpath(
-=======
         batch_dir_canon.joinpath(
->>>>>>> a79aef3c
             str(df.iloc[-1]["uuid"]),
             f'{df.iloc[-1]["uuid"]}_cnmf-memmap_d1_128_d2_128_d3_1_order_C_frames_1000.mmap',
         )
         == df.paths.resolve(df.iloc[-1]["outputs"]["cnmf-memmap-path"])
-<<<<<<< HEAD
-        == batch_dir.joinpath(df.iloc[-1]["outputs"]["cnmf-memmap-path"])
-=======
         == batch_dir_canon.joinpath(df.iloc[-1]["outputs"]["cnmf-memmap-path"])
->>>>>>> a79aef3c
     )
 
     # test to check mean-projection output path
     assert (
-<<<<<<< HEAD
-        batch_dir.joinpath(df.iloc[-1]["outputs"]["mean-projection-path"])
-        == df.paths.resolve(df.iloc[-1]["outputs"]["mean-projection-path"])
-        == batch_dir.joinpath(
-=======
         batch_dir_canon.joinpath(df.iloc[-1]["outputs"]["mean-projection-path"])
         == df.paths.resolve(df.iloc[-1]["outputs"]["mean-projection-path"])
         == batch_dir_canon.joinpath(
->>>>>>> a79aef3c
             str(df.iloc[-1]["uuid"]), f'{df.iloc[-1]["uuid"]}_mean_projection.npy'
         )
     )
 
     # test to check std-projection output path
     assert (
-<<<<<<< HEAD
-        batch_dir.joinpath(df.iloc[-1]["outputs"]["std-projection-path"])
-        == df.paths.resolve(df.iloc[-1]["outputs"]["std-projection-path"])
-        == batch_dir.joinpath(
-=======
         batch_dir_canon.joinpath(df.iloc[-1]["outputs"]["std-projection-path"])
         == df.paths.resolve(df.iloc[-1]["outputs"]["std-projection-path"])
         == batch_dir_canon.joinpath(
->>>>>>> a79aef3c
             str(df.iloc[-1]["uuid"]), f'{df.iloc[-1]["uuid"]}_std_projection.npy'
         )
     )
 
     # test to check max-projection output path
     assert (
-<<<<<<< HEAD
-        batch_dir.joinpath(df.iloc[-1]["outputs"]["max-projection-path"])
-        == df.paths.resolve(df.iloc[-1]["outputs"]["max-projection-path"])
-        == batch_dir.joinpath(
-=======
         batch_dir_canon.joinpath(df.iloc[-1]["outputs"]["max-projection-path"])
         == df.paths.resolve(df.iloc[-1]["outputs"]["max-projection-path"])
         == batch_dir_canon.joinpath(
->>>>>>> a79aef3c
             str(df.iloc[-1]["uuid"]), f'{df.iloc[-1]["uuid"]}_max_projection.npy'
         )
     )
@@ -1009,11 +858,7 @@
     # test to check cnmf get_output_path()
     assert (
         df.iloc[-1].cnmf.get_output_path()
-<<<<<<< HEAD
-        == batch_dir.joinpath(df.iloc[-1]["outputs"]["cnmf-hdf5-path"])
-=======
         == batch_dir_canon.joinpath(df.iloc[-1]["outputs"]["cnmf-hdf5-path"])
->>>>>>> a79aef3c
         == df.iloc[-1].paths.resolve(df.iloc[-1]["outputs"]["cnmf-hdf5-path"])
     )
 
@@ -1296,15 +1141,9 @@
     assert df.iloc[-1]["outputs"]["traceback"] is None
 
     assert (
-<<<<<<< HEAD
-        batch_dir.joinpath(df.iloc[-1]["outputs"]["mcorr-output-path"])
-        == df.paths.resolve(df.iloc[-1]["outputs"]["mcorr-output-path"])
-        == batch_dir.joinpath(
-=======
         batch_dir_canon.joinpath(df.iloc[-1]["outputs"]["mcorr-output-path"])
         == df.paths.resolve(df.iloc[-1]["outputs"]["mcorr-output-path"])
         == batch_dir_canon.joinpath(
->>>>>>> a79aef3c
             str(df.iloc[-1]["uuid"]),
             f'{df.iloc[-1]["uuid"]}-mcorr_els__d1_60_d2_80_d3_1_order_F_frames_2000.mmap',
         )
@@ -1416,11 +1255,7 @@
     df.iloc[-1].cnmf.get_output()
     end2 = time.time()
     assert len(cnmf.cnmf_cache.get_cache().index) == 0
-<<<<<<< HEAD
-    assert abs((end - start) - (end2 - start2)) < 0.05
-=======
     assert abs((end - start) - (end2 - start2)) < 0.1
->>>>>>> a79aef3c
 
     # test to check that separate cache items are being returned for different batch items
     # must add another item to the batch, running cnmfe
@@ -1505,7 +1340,6 @@
     assert hex(id(output)) == hex(id(output2))
     assert hex(id(cnmf.cnmf_cache.get_cache().iloc[-1]["return_val"])) == hex(
         id(output)
-<<<<<<< HEAD
     )
 
 
@@ -1555,7 +1389,4 @@
             # save to compare to other results
             first_output = output
         else:
-            numpy.testing.assert_array_equal(output, first_output)
-=======
-    )
->>>>>>> a79aef3c
+            numpy.testing.assert_array_equal(output, first_output)