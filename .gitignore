--- conflicted
+++ resolved
@@ -135,16 +135,7 @@
 .vscode/
 
 # test files
-<<<<<<< HEAD
-tests/tmp
-tests/videos
-tests/ground_truths*
-
-# VS code
-.vscode
-=======
 tests/test data
 
 # VSCode
-.vscode/
->>>>>>> a79aef3c
+.vscode/