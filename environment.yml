channels:
  - conda-forge
dependencies:
  - caiman >= 1.9.10
  - pandas
  - requests
  - click
  - jupyterlab
<<<<<<< HEAD
  - pydata-sphinx-theme
  
=======
  - pydata-sphinx-theme
>>>>>>> 80c4a157
<|MERGE_RESOLUTION|>--- conflicted
+++ resolved
@@ -6,9 +6,4 @@
   - requests
   - click
   - jupyterlab
-<<<<<<< HEAD
-  - pydata-sphinx-theme
-  
-=======
-  - pydata-sphinx-theme
->>>>>>> 80c4a157
+  - pydata-sphinx-theme