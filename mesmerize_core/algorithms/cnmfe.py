--- conflicted
+++ resolved
@@ -11,19 +11,11 @@
 if __name__ in ["__main__", "__mp_main__"]:  # when running in subprocess
     from mesmerize_core import set_parent_raw_data_path, load_batch
     from mesmerize_core.utils import IS_WINDOWS
-<<<<<<< HEAD
-    from mesmerize_core.algorithms._utils import ensure_server
+    from mesmerize_core.algorithms._utils import ensure_server, save_projections_parallel
 else:  # when running with local backend
     from ..batch_utils import set_parent_raw_data_path, load_batch
     from ..utils import IS_WINDOWS
-    from ._utils import ensure_server
-=======
-    from mesmerize_core.algorithms._utils import save_projections_parallel
-else:  # when running with local backend
-    from ..batch_utils import set_parent_raw_data_path, load_batch
-    from ..utils import IS_WINDOWS
-    from ._utils import save_projections_parallel
->>>>>>> bf551790
+    from ._utils import ensure_server, save_projections_parallel
 
 
 def run_algo(batch_path, uuid, data_path: str = None, dview=None):
@@ -45,67 +37,8 @@
 
     with ensure_server(dview) as (dview, n_processes):
         try:
-<<<<<<< HEAD
             fname_new = cm.save_memmap(
                 [input_movie_path], base_name=f"{uuid}_cnmf-memmap_", order="C", dview=dview
-=======
-            n_processes = int(os.environ["MESMERIZE_N_PROCESSES"])
-        except:
-            n_processes = psutil.cpu_count() - 1
-    else:
-        n_processes = psutil.cpu_count() - 1
-    # Start cluster for parallel processing
-    c, dview, n_processes = cm.cluster.setup_cluster(
-        backend="local", n_processes=n_processes, single_thread=False
-    )
-
-    try:
-        fname_new = cm.save_memmap(
-            [input_movie_path], base_name=f"{uuid}_cnmf-memmap_", order="C", dview=dview
-        )
-
-        print("making memmap")
-        Yr, dims, T = cm.load_memmap(fname_new)
-        images = np.reshape(Yr.T, [T] + list(dims), order="F")
-
-        # TODO: if projections already exist from mcorr we don't
-        #  need to waste compute time re-computing them here
-        proj_paths = save_projections_parallel(
-            uuid=uuid, Yr=Yr, dims=dims, T=T, output_dir=output_dir, dview=dview
-        )
-
-        d = dict()  # for output
-
-        # force the CNMFE params
-        cnmfe_params_dict = {
-            "method_init": "corr_pnr",
-            "n_processes": n_processes,
-            "only_init": True,  # for 1p
-            "center_psf": True,  # for 1p
-            "normalize_init": False,  # for 1p
-        }
-
-        params_dict = {**cnmfe_params_dict, **params["main"]}
-
-        cnmfe_params_dict = CNMFParams(params_dict=params_dict)
-        cnm = cnmf.CNMF(
-            n_processes=n_processes, dview=dview, params=cnmfe_params_dict
-        )
-        print("Performing CNMFE")
-        cnm = cnm.fit(images)
-        print("evaluating components")
-        cnm.estimates.evaluate_components(images, cnm.params, dview=dview)
-
-        cnmf_hdf5_path = output_dir.joinpath(f"{uuid}.hdf5").resolve()
-        cnm.save(str(cnmf_hdf5_path))
-
-        # save output paths to outputs dict
-        d["cnmf-hdf5-path"] = cnmf_hdf5_path.relative_to(output_dir.parent)
-
-        for proj_type in proj_paths.keys():
-            d[f"{proj_type}-projection-path"] = proj_paths[proj_type].relative_to(
-                output_dir.parent
->>>>>>> bf551790
             )
 
             print("making memmap")
@@ -114,13 +47,9 @@
 
             # TODO: if projections already exist from mcorr we don't
             #  need to waste compute time re-computing them here
-            proj_paths = dict()
-            for proj_type in ["mean", "std", "max"]:
-                p_img = getattr(np, f"nan{proj_type}")(images, axis=0)
-                proj_paths[proj_type] = output_dir.joinpath(
-                    f"{uuid}_{proj_type}_projection.npy"
-                )
-                np.save(str(proj_paths[proj_type]), p_img)
+            proj_paths = save_projections_parallel(
+                uuid=uuid, Yr=Yr, dims=dims, T=T, output_dir=output_dir, dview=dview
+            )
 
             d = dict()  # for output
 
