--- conflicted
+++ resolved
@@ -110,22 +110,13 @@
             else:
                 Ain = None
 
-<<<<<<< HEAD
             cnm = cnmf.CNMF(
                 n_processes=n_processes, dview=dview, params=cnmfe_params_dict, Ain=Ain
             )
             print("Performing CNMFE")
-            cnm = cnm.fit(images)
+            cnm.fit(images)
             print("evaluating components")
             cnm.estimates.evaluate_components(images, cnm.params, dview=dview)
-=======
-        cnmfe_params_dict = CNMFParams(params_dict=params_dict)
-        cnm = cnmf.CNMF(n_processes=n_processes, dview=dview, params=cnmfe_params_dict)
-        print("Performing CNMFE")
-        cnm.fit(images)
-        print("evaluating components")
-        cnm.estimates.evaluate_components(images, cnm.params, dview=dview)
->>>>>>> 3e75737d
 
             cnmf_hdf5_path = output_dir.joinpath(f"{uuid}.hdf5")
             cnm.save(str(cnmf_hdf5_path))
