import click
import numpy as np
import caiman as cm
from caiman.source_extraction.cnmf import cnmf as cnmf
from caiman.source_extraction.cnmf.params import CNMFParams
import traceback
from pathlib import Path, PurePosixPath
from shutil import move as move_file
import time

if __name__ in ["__main__", "__mp_main__"]:  # when running in subprocess
    from mesmerize_core import set_parent_raw_data_path, load_batch
    from mesmerize_core.utils import IS_WINDOWS
    from mesmerize_core.algorithms._utils import ensure_server
else:  # when running with local backend
    from ..batch_utils import set_parent_raw_data_path, load_batch
    from ..utils import IS_WINDOWS
    from ._utils import ensure_server


def run_algo(batch_path, uuid, data_path: str = None, dview=None):
    algo_start = time.time()
    set_parent_raw_data_path(data_path)

    df = load_batch(batch_path)
    item = df.caiman.uloc(uuid)

    input_movie_path = item["input_movie_path"]
    # resolve full path
    input_movie_path = str(df.paths.resolve(input_movie_path))

    output_dir = Path(batch_path).parent.joinpath(str(uuid)).resolve()
    output_dir.mkdir(parents=True, exist_ok=True)

    params = item["params"]
    print("cnmfe params:", params)

    with ensure_server(dview) as (dview, n_processes):
        try:
<<<<<<< HEAD
            fname_new = cm.save_memmap(
                [input_movie_path], base_name=f"{uuid}_cnmf-memmap_", order="C", dview=dview
=======
            n_processes = int(os.environ["MESMERIZE_N_PROCESSES"])
        except:
            n_processes = psutil.cpu_count() - 1
    else:
        n_processes = psutil.cpu_count() - 1
    # Start cluster for parallel processing
    c, dview, n_processes = cm.cluster.setup_cluster(
        backend="local", n_processes=n_processes, single_thread=False
    )
    
    try:
        # force the CNMFE params
        cnmfe_params = {
            "method_init": "corr_pnr",
            "n_processes": n_processes,
            "only_init": True,  # for 1p
            "center_psf": True,  # for 1p
            "normalize_init": False,  # for 1p
        }

        params_dict = {**cnmfe_params, **params["main"]}

        cnmfe_params = CNMFParams(params_dict=params_dict)

        print("making memmap")
        fname_new = cm.save_memmap(
            [input_movie_path],
            base_name=f"{uuid}_cnmf-memmap_",
            order="C",
            dview=dview,
            var_name_hdf5=cnmfe_params.data['var_name_hdf5']
        )

        Yr, dims, T = cm.load_memmap(fname_new)
        images = np.reshape(Yr.T, [T] + list(dims), order="F")

        # TODO: if projections already exist from mcorr we don't
        #  need to waste compute time re-computing them here
        proj_paths = dict()
        for proj_type in ["mean", "std", "max"]:
            p_img = getattr(np, f"nan{proj_type}")(images, axis=0)
            proj_paths[proj_type] = output_dir.joinpath(
                f"{uuid}_{proj_type}_projection.npy"
>>>>>>> 94841d00
            )

            print("making memmap")
            Yr, dims, T = cm.load_memmap(fname_new)
            images = np.reshape(Yr.T, [T] + list(dims), order="F")

            # TODO: if projections already exist from mcorr we don't
            #  need to waste compute time re-computing them here
            proj_paths = dict()
            for proj_type in ["mean", "std", "max"]:
                p_img = getattr(np, f"nan{proj_type}")(images, axis=0)
                proj_paths[proj_type] = output_dir.joinpath(
                    f"{uuid}_{proj_type}_projection.npy"
                )
                np.save(str(proj_paths[proj_type]), p_img)

            d = dict()  # for output

            # force the CNMFE params
            cnmfe_params_dict = {
                "method_init": "corr_pnr",
                "n_processes": n_processes,
                "only_init": True,  # for 1p
                "center_psf": True,  # for 1p
                "normalize_init": False,  # for 1p
            }

<<<<<<< HEAD
            params_dict = {**cnmfe_params_dict, **params["main"]}

            cnmfe_params_dict = CNMFParams(params_dict=params_dict)
            cnm = cnmf.CNMF(n_processes=n_processes, dview=dview, params=cnmfe_params_dict)
            print("Performing CNMFE")
            cnm.fit(images)
            print("evaluating components")
            cnm.estimates.evaluate_components(images, cnm.params, dview=dview)

            cnmf_hdf5_path = output_dir.joinpath(f"{uuid}.hdf5")
            cnm.save(str(cnmf_hdf5_path))
=======
        # load Ain if given
        if "Ain_path" in params and params["Ain_path"] is not None:
            Ain_path_abs = (
                output_dir / params["Ain_path"]
            )  # resolve relative to output dir
            Ain = np.load(Ain_path_abs, allow_pickle=True)
            if Ain.size == 1:  # sparse array loaded as object
                Ain = Ain.item()

            # force params needed for seeded CNMFE
            cnmfe_params.change_params({'patch': {'rf': None, 'only_init': False}})
        else:
            Ain = None

        cnm = cnmf.CNMF(
            n_processes=n_processes, dview=dview, params=cnmfe_params, Ain=Ain
        )
        print("Performing CNMFE")
        cnm.fit(images)
        print("evaluating components")
        cnm.estimates.evaluate_components(images, cnm.params, dview=dview)
>>>>>>> 94841d00

            # save output paths to outputs dict
            d["cnmf-hdf5-path"] = cnmf_hdf5_path.relative_to(output_dir.parent)

            for proj_type in proj_paths.keys():
                d[f"{proj_type}-projection-path"] = proj_paths[proj_type].relative_to(
                    output_dir.parent
                )

            cnmf_memmap_path = output_dir.joinpath(Path(fname_new).name)
            if IS_WINDOWS:
                Yr._mmap.close()  # accessing private attr but windows is annoying otherwise
            move_file(fname_new, cnmf_memmap_path)

            # save path as relative path strings with forward slashes
            cnmfe_memmap_path = str(
                PurePosixPath(cnmf_memmap_path.relative_to(output_dir.parent))
            )

            d.update(
                {
                    "cnmf-memmap-path": cnmfe_memmap_path,
                    "success": True,
                    "traceback": None,
                }
            )

        except:
            d = {"success": False, "traceback": traceback.format_exc()}

    runtime = round(time.time() - algo_start, 2)
    df.caiman.update_item_with_results(uuid, d, runtime)


@click.command()
@click.option("--batch-path", type=str)
@click.option("--uuid", type=str)
@click.option("--data-path")
def main(batch_path, uuid, data_path: str = None):
    run_algo(batch_path, uuid, data_path)


if __name__ == "__main__":
    main()<|MERGE_RESOLUTION|>--- conflicted
+++ resolved
@@ -37,57 +37,28 @@
 
     with ensure_server(dview) as (dview, n_processes):
         try:
-<<<<<<< HEAD
+            # force the CNMFE params
+            cnmfe_params = {
+                "method_init": "corr_pnr",
+                "n_processes": n_processes,
+                "only_init": True,  # for 1p
+                "center_psf": True,  # for 1p
+                "normalize_init": False,  # for 1p
+            }
+
+            params_dict = {**cnmfe_params, **params["main"]}
+
+            cnmfe_params = CNMFParams(params_dict=params_dict)
+
+            print("making memmap")
             fname_new = cm.save_memmap(
-                [input_movie_path], base_name=f"{uuid}_cnmf-memmap_", order="C", dview=dview
-=======
-            n_processes = int(os.environ["MESMERIZE_N_PROCESSES"])
-        except:
-            n_processes = psutil.cpu_count() - 1
-    else:
-        n_processes = psutil.cpu_count() - 1
-    # Start cluster for parallel processing
-    c, dview, n_processes = cm.cluster.setup_cluster(
-        backend="local", n_processes=n_processes, single_thread=False
-    )
-    
-    try:
-        # force the CNMFE params
-        cnmfe_params = {
-            "method_init": "corr_pnr",
-            "n_processes": n_processes,
-            "only_init": True,  # for 1p
-            "center_psf": True,  # for 1p
-            "normalize_init": False,  # for 1p
-        }
-
-        params_dict = {**cnmfe_params, **params["main"]}
-
-        cnmfe_params = CNMFParams(params_dict=params_dict)
-
-        print("making memmap")
-        fname_new = cm.save_memmap(
-            [input_movie_path],
-            base_name=f"{uuid}_cnmf-memmap_",
-            order="C",
-            dview=dview,
-            var_name_hdf5=cnmfe_params.data['var_name_hdf5']
-        )
-
-        Yr, dims, T = cm.load_memmap(fname_new)
-        images = np.reshape(Yr.T, [T] + list(dims), order="F")
-
-        # TODO: if projections already exist from mcorr we don't
-        #  need to waste compute time re-computing them here
-        proj_paths = dict()
-        for proj_type in ["mean", "std", "max"]:
-            p_img = getattr(np, f"nan{proj_type}")(images, axis=0)
-            proj_paths[proj_type] = output_dir.joinpath(
-                f"{uuid}_{proj_type}_projection.npy"
->>>>>>> 94841d00
+                [input_movie_path],
+                base_name=f"{uuid}_cnmf-memmap_",
+                order="C",
+                dview=dview,
+                var_name_hdf5=cnmfe_params.data['var_name_hdf5']
             )
 
-            print("making memmap")
             Yr, dims, T = cm.load_memmap(fname_new)
             images = np.reshape(Yr.T, [T] + list(dims), order="F")
 
@@ -103,20 +74,23 @@
 
             d = dict()  # for output
 
-            # force the CNMFE params
-            cnmfe_params_dict = {
-                "method_init": "corr_pnr",
-                "n_processes": n_processes,
-                "only_init": True,  # for 1p
-                "center_psf": True,  # for 1p
-                "normalize_init": False,  # for 1p
-            }
+            # load Ain if given
+            if "Ain_path" in params and params["Ain_path"] is not None:
+                Ain_path_abs = (
+                    output_dir / params["Ain_path"]
+                )  # resolve relative to output dir
+                Ain = np.load(Ain_path_abs, allow_pickle=True)
+                if Ain.size == 1:  # sparse array loaded as object
+                    Ain = Ain.item()
 
-<<<<<<< HEAD
-            params_dict = {**cnmfe_params_dict, **params["main"]}
+                # force params needed for seeded CNMFE
+                cnmfe_params.change_params({'patch': {'rf': None, 'only_init': False}})
+            else:
+                Ain = None
 
-            cnmfe_params_dict = CNMFParams(params_dict=params_dict)
-            cnm = cnmf.CNMF(n_processes=n_processes, dview=dview, params=cnmfe_params_dict)
+            cnm = cnmf.CNMF(
+                n_processes=n_processes, dview=dview, params=cnmfe_params, Ain=Ain
+            )
             print("Performing CNMFE")
             cnm.fit(images)
             print("evaluating components")
@@ -124,29 +98,6 @@
 
             cnmf_hdf5_path = output_dir.joinpath(f"{uuid}.hdf5")
             cnm.save(str(cnmf_hdf5_path))
-=======
-        # load Ain if given
-        if "Ain_path" in params and params["Ain_path"] is not None:
-            Ain_path_abs = (
-                output_dir / params["Ain_path"]
-            )  # resolve relative to output dir
-            Ain = np.load(Ain_path_abs, allow_pickle=True)
-            if Ain.size == 1:  # sparse array loaded as object
-                Ain = Ain.item()
-
-            # force params needed for seeded CNMFE
-            cnmfe_params.change_params({'patch': {'rf': None, 'only_init': False}})
-        else:
-            Ain = None
-
-        cnm = cnmf.CNMF(
-            n_processes=n_processes, dview=dview, params=cnmfe_params, Ain=Ain
-        )
-        print("Performing CNMFE")
-        cnm.fit(images)
-        print("evaluating components")
-        cnm.estimates.evaluate_components(images, cnm.params, dview=dview)
->>>>>>> 94841d00
 
             # save output paths to outputs dict
             d["cnmf-hdf5-path"] = cnmf_hdf5_path.relative_to(output_dir.parent)
