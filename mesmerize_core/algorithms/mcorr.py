--- conflicted
+++ resolved
@@ -59,7 +59,6 @@
             mcorr_memmap_path = output_dir.joinpath(
                 f"{uuid}-{memmap_output_path_temp.name}"
             )
-<<<<<<< HEAD
 
             # move the output file
             move_file(memmap_output_path_temp, mcorr_memmap_path)
@@ -78,42 +77,31 @@
                 )
                 np.save(str(proj_paths[proj_type]), p_img)
 
-            def run_correlation(remove_baseline=True) -> Path:
-                Cns = local_correlations_movie_offline(
-                    str(mcorr_memmap_path),
-                    remove_baseline=remove_baseline,
-                    window=1000,
-                    stride=1000,
-                    winSize_baseline=100,
-                    quantil_min_baseline=10,
-                    dview=dview,
-                )
-                Cn = Cns.max(axis=0)
-                Cn[np.isnan(Cn)] = 0
-                cn_path = output_dir.joinpath(f"{uuid}_cn.npy")
-                np.save(str(cn_path), Cn, allow_pickle=False)
-                
-                print("finished computing correlation image")
-                return cn_path
+            print("Computing correlation image")
+            Cns = local_correlations_movie_offline(
+                str(mcorr_memmap_path),
+                remove_baseline=True,
+                window=1000,
+                stride=1000,
+                winSize_baseline=100,
+                quantil_min_baseline=10,
+                dview=dview,
+            )
+            Cn = Cns.max(axis=0)
+            Cn[np.isnan(Cn)] = 0
+            cn_path = output_dir.joinpath(f"{uuid}_cn.npy")
+            np.save(str(cn_path), Cn, allow_pickle=False)
+            
+            print("finished computing correlation image")
 
-            try:
-                print("Computing correlation image")
-                cn_path = run_correlation()
-
-            except ValueError as err:
-                # Test for error that occurs in movie.removeBL before bug was fixed
-                is3D = len(dims) == 3
-                if is3D and len(err.args) == 1 and err.args[0] == "axes don't match array":
-                    print("Computing correlation on 3D image failed - trying without baseline (use caiman >= 1.11.2 to fix)")
-                    cn_path = run_correlation(remove_baseline=False)
-                else:
-                    raise
 
             # Compute shifts
             if opts.motion["pw_rigid"] == True:
                 x_shifts = mc.x_shifts_els
                 y_shifts = mc.y_shifts_els
                 shifts = [x_shifts, y_shifts]
+                if hasattr(mc, 'z_shifts_els'):
+                    shifts += mc.z_shifts_els
                 shift_path = output_dir.joinpath(f"{uuid}_shifts.npy")
                 np.save(str(shift_path), shifts)
             else:
@@ -125,15 +113,14 @@
             d = dict()
 
             # save paths as relative path strings with forward slashes
-            if cn_path is not None:
-                cn_path = str(PurePosixPath(cn_path.relative_to(output_dir.parent)))
+            cn_path = str(PurePosixPath(cn_path.relative_to(output_dir.parent)))
             mcorr_memmap_path = str(PurePosixPath(mcorr_memmap_path.relative_to(output_dir.parent)))
             shift_path = str(PurePosixPath(shift_path.relative_to(output_dir.parent)))
             for proj_type in proj_paths.keys():
                 d[f"{proj_type}-projection-path"] = str(PurePosixPath(proj_paths[proj_type].relative_to(
                     output_dir.parent
                 )))
-
+            
             d.update(
                 {
                     "mcorr-output-path": mcorr_memmap_path,
@@ -147,69 +134,6 @@
         except:
             d = {"success": False, "traceback": traceback.format_exc()}
             print("mc failed, stored traceback in output")
-=======
-            np.save(str(proj_paths[proj_type]), p_img)
-
-        print("Computing correlation image")
-        Cns = local_correlations_movie_offline(
-            str(mcorr_memmap_path),
-            remove_baseline=True,
-            window=1000,
-            stride=1000,
-            winSize_baseline=100,
-            quantil_min_baseline=10,
-            dview=dview,
-        )
-        Cn = Cns.max(axis=0)
-        Cn[np.isnan(Cn)] = 0
-        cn_path = output_dir.joinpath(f"{uuid}_cn.npy")
-        np.save(str(cn_path), Cn, allow_pickle=False)
-        
-        print("finished computing correlation image")
-
-
-        # Compute shifts
-        if opts.motion["pw_rigid"] == True:
-            x_shifts = mc.x_shifts_els
-            y_shifts = mc.y_shifts_els
-            shifts = [x_shifts, y_shifts]
-            if hasattr(mc, 'z_shifts_els'):
-                shifts += mc.z_shifts_els
-            shift_path = output_dir.joinpath(f"{uuid}_shifts.npy")
-            np.save(str(shift_path), shifts)
-        else:
-            shifts = mc.shifts_rig
-            shift_path = output_dir.joinpath(f"{uuid}_shifts.npy")
-            np.save(str(shift_path), shifts)
-
-        # output dict for pandas series for dataframe row
-        d = dict()
-
-        # save paths as relative path strings with forward slashes
-        cn_path = str(PurePosixPath(cn_path.relative_to(output_dir.parent)))
-        mcorr_memmap_path = str(PurePosixPath(mcorr_memmap_path.relative_to(output_dir.parent)))
-        shift_path = str(PurePosixPath(shift_path.relative_to(output_dir.parent)))
-        for proj_type in proj_paths.keys():
-            d[f"{proj_type}-projection-path"] = str(PurePosixPath(proj_paths[proj_type].relative_to(
-                output_dir.parent
-            )))
-
-        d.update(
-            {
-                "mcorr-output-path": mcorr_memmap_path,
-                "corr-img-path": cn_path,
-                "shifts": shift_path,
-                "success": True,
-                "traceback": None,
-            }
-        )
-
-    except:
-        d = {"success": False, "traceback": traceback.format_exc()}
-        print("mc failed, stored traceback in output")
-
-    cm.stop_server(dview=dview)
->>>>>>> c42c035e
 
     runtime = round(time.time() - algo_start, 2)
     df.caiman.update_item_with_results(uuid, d, runtime)
