--- conflicted
+++ resolved
@@ -10,14 +10,6 @@
 import numpy as np
 from shutil import move as move_file
 import time
-<<<<<<< HEAD
-from datetime import datetime
-from filelock import SoftFileLock, Timeout
-import pkg_resources
-from packaging.version import Version
-
-=======
->>>>>>> 6ac54b21
 
 # prevent circular import
 if __name__ in ["__main__", "__mp_main__"]:  # when running in subprocess
@@ -96,33 +88,15 @@
             )
             np.save(str(proj_paths[proj_type]), p_img)
 
-<<<<<<< HEAD
-        is3D = len(dims) == 3
-        if is3D and Version(pkg_resources.get_distribution('caiman').version) < Version('1.11.2'):
-            # is3D parameter only (to be) added in version 1.11.2
-            print("Skipping correlation image of 3D movie (not supported)")
-            cn_path = None
-        else:
-            print("Computing correlation image")
-            kwargs = {'is3D': True} if is3D else {}
-            Cns = local_correlations_movie_offline(
-                [str(mcorr_memmap_path)],
-                remove_baseline=True,
-=======
         def run_correlation(remove_baseline=True) -> Path:
             Cns = local_correlations_movie_offline(
                 str(mcorr_memmap_path),
                 remove_baseline=remove_baseline,
->>>>>>> 6ac54b21
                 window=1000,
                 stride=1000,
                 winSize_baseline=100,
                 quantil_min_baseline=10,
                 dview=dview,
-<<<<<<< HEAD
-                **kwargs
-=======
->>>>>>> 6ac54b21
             )
             Cn = Cns.max(axis=0)
             Cn[np.isnan(Cn)] = 0
@@ -130,8 +104,6 @@
             np.save(str(cn_path), Cn, allow_pickle=False)
             
             print("finished computing correlation image")
-<<<<<<< HEAD
-=======
             return cn_path
 
         try:
@@ -146,7 +118,6 @@
                 cn_path = run_correlation(remove_baseline=False)
             else:
                 raise
->>>>>>> 6ac54b21
 
         # Compute shifts
         if opts.motion["pw_rigid"] == True:
